import { SignerWithAddress } from "@nomicfoundation/hardhat-ethers/signers";
import { loadFixture, time as networkTime } from "@nomicfoundation/hardhat-network-helpers";
import { expect } from "chai";
import { config, ethers, upgrades } from "hardhat";
import { HardhatNetworkHDAccountsConfig } from "hardhat/types";
import { BaseContract, HDNodeWallet, Transaction, Wallet, ZeroAddress } from "ethers";
import { TestLineaRollup } from "../typechain-types";
import calldataAggregatedProof1To155 from "./testData/compressedData/aggregatedProof-1-155.json";
import blobAggregatedProof1To155 from "./testData/compressedDataEip4844/aggregatedProof-1-155.json";
import blobMultipleAggregatedProof1To81 from "./testData/compressedDataEip4844/multipleProofs/aggregatedProof-1-81.json";
import blobMultipleAggregatedProof82To153 from "./testData/compressedDataEip4844/multipleProofs/aggregatedProof-82-153.json";
import firstCompressedDataContent from "./testData/compressedData/blocks-1-46.json";
import secondCompressedDataContent from "./testData/compressedData/blocks-47-81.json";
import fourthCompressedDataContent from "./testData/compressedData/blocks-115-155.json";
import fourthMultipleBlobDataContent from "./testData/compressedDataEip4844/multipleProofs/blocks-120-153.json";
import fourthMultipleCompressedDataContent from "./testData/compressedData/multipleProofs/blocks-120-153.json";
import {
  ADDRESS_ZERO,
  GENERAL_PAUSE_TYPE,
  HASH_WITHOUT_ZERO_FIRST_BYTE,
  HASH_ZERO,
  INITIAL_MIGRATION_BLOCK,
  INITIAL_WITHDRAW_LIMIT,
  ONE_DAY_IN_SECONDS,
  OPERATOR_ROLE,
  TEST_PUBLIC_VERIFIER_INDEX,
  VERIFIER_SETTER_ROLE,
  VERIFIER_UNSETTER_ROLE,
  GENESIS_L2_TIMESTAMP,
  EMPTY_CALLDATA,
  INITIALIZED_ALREADY_MESSAGE,
  FINALIZE_WITHOUT_PROOF_ROLE,
  CALLDATA_SUBMISSION_PAUSE_TYPE,
  BLOB_SUBMISSION_PAUSE_TYPE,
  FINALIZATION_PAUSE_TYPE,
  PAUSE_ALL_ROLE,
  unpauseTypeRoles,
  pauseTypeRoles,
  DEFAULT_ADMIN_ROLE,
  UNPAUSE_ALL_ROLE,
  PAUSE_L2_BLOB_SUBMISSION_ROLE,
  UNPAUSE_L2_BLOB_SUBMISSION_ROLE,
  PAUSE_FINALIZE_WITHPROOF_ROLE,
  UNPAUSE_FINALIZE_WITHPROOF_ROLE,
  LINEA_ROLLUP_INITIALIZE_SIGNATURE,
} from "./utils/constants";
import { deployUpgradableFromFactory } from "./utils/deployment";
import {
  calculateRollingHash,
  encodeData,
  generateFinalizationData,
  generateRandomBytes,
  generateCallDataSubmission,
  generateCallDataSubmissionMultipleProofs,
  generateParentSubmissionDataForIndex,
  generateKeccak256,
  expectEvent,
  buildAccessErrorMessage,
  expectRevertWithCustomError,
  expectRevertWithReason,
  generateParentAndExpectedShnarfForIndex,
  generateParentAndExpectedShnarfForMulitpleIndex,
  generateParentShnarfData,
  generateBlobDataSubmission,
  generateBlobParentShnarfData,
  ShnarfDataGenerator,
  expectEventDirectFromReceiptData,
} from "./utils/helpers";
import { CalldataSubmissionData } from "./utils/types";
import aggregatedProof1To81 from "./testData/compressedData/multipleProofs/aggregatedProof-1-81.json";
import aggregatedProof82To153 from "./testData/compressedData/multipleProofs/aggregatedProof-82-153.json";
import * as kzg from "c-kzg";

kzg.loadTrustedSetup(`${__dirname}/testData/trusted_setup.txt`);

describe("Linea Rollup contract", () => {
  let lineaRollup: TestLineaRollup;
  let revertingVerifier: string;

  // eslint-disable-next-line @typescript-eslint/no-unused-vars
  let admin: SignerWithAddress;
  let verifier: string;
  let securityCouncil: SignerWithAddress;
  let operator: SignerWithAddress;
  let nonAuthorizedAccount: SignerWithAddress;

  const multiCallAddress = "0xcA11bde05977b3631167028862bE2a173976CA11";

  const { compressedData, prevShnarf, expectedShnarf, expectedX, expectedY, parentDataHash, parentStateRootHash } =
    firstCompressedDataContent;
  const { expectedShnarf: secondExpectedShnarf } = secondCompressedDataContent;

  async function deployRevertingVerifier(scenario: bigint) {
    const RevertingVerifierFactory = await ethers.getContractFactory("RevertingVerifier");
    const verifier = await RevertingVerifierFactory.deploy(scenario);
    await verifier.waitForDeployment();
    revertingVerifier = await verifier.getAddress();
  }

  async function deployLineaRollupFixture() {
    const PlonkVerifierFactory = await ethers.getContractFactory("TestPlonkVerifierForDataAggregation");
    const plonkVerifier = await PlonkVerifierFactory.deploy();
    await plonkVerifier.waitForDeployment();

    verifier = await plonkVerifier.getAddress();

    const roleAddresses = [
      { addressWithRole: securityCouncil.address, role: DEFAULT_ADMIN_ROLE },
      { addressWithRole: securityCouncil.address, role: VERIFIER_SETTER_ROLE },
      { addressWithRole: securityCouncil.address, role: VERIFIER_UNSETTER_ROLE },
      { addressWithRole: securityCouncil.address, role: PAUSE_ALL_ROLE },
      { addressWithRole: securityCouncil.address, role: UNPAUSE_ALL_ROLE },
      { addressWithRole: securityCouncil.address, role: PAUSE_L2_BLOB_SUBMISSION_ROLE },
      { addressWithRole: securityCouncil.address, role: UNPAUSE_L2_BLOB_SUBMISSION_ROLE },
      { addressWithRole: securityCouncil.address, role: PAUSE_FINALIZE_WITHPROOF_ROLE },
      { addressWithRole: securityCouncil.address, role: UNPAUSE_FINALIZE_WITHPROOF_ROLE },
      { addressWithRole: securityCouncil.address, role: FINALIZE_WITHOUT_PROOF_ROLE },
      { addressWithRole: operator.address, role: OPERATOR_ROLE },
    ];

    const initializationData = {
      initialStateRootHash: parentStateRootHash,
      initialL2BlockNumber: 0,
      genesisTimestamp: 1683325137n,
      defaultVerifier: verifier,
      rateLimitPeriodInSeconds: ONE_DAY_IN_SECONDS,
      rateLimitAmountInWei: INITIAL_WITHDRAW_LIMIT,
      roleAddresses: roleAddresses,
      pauseTypeRoles: pauseTypeRoles,
      unpauseTypeRoles: unpauseTypeRoles,
      gatewayOperator: multiCallAddress,
    };

    const lineaRollup = (await deployUpgradableFromFactory("TestLineaRollup", [initializationData], {
      initializer: LINEA_ROLLUP_INITIALIZE_SIGNATURE,
      unsafeAllow: ["constructor"],
    })) as unknown as TestLineaRollup;

    return lineaRollup;
  }

  const getWalletForIndex = (index: number) => {
    const accounts = config.networks.hardhat.accounts as HardhatNetworkHDAccountsConfig;
    const signer = HDNodeWallet.fromPhrase(accounts.mnemonic, "", `m/44'/60'/0'/0/${index}`);
    return new Wallet(signer.privateKey, ethers.provider);
  };

  before(async () => {
    [admin, securityCouncil, operator, nonAuthorizedAccount] = await ethers.getSigners();
  });

  beforeEach(async () => {
    lineaRollup = await loadFixture(deployLineaRollupFixture);
  });

  describe("Fallback/Receive tests", () => {
    const sendEthToContract = async (data: string) => {
      return admin.sendTransaction({ to: await lineaRollup.getAddress(), value: INITIAL_WITHDRAW_LIMIT, data });
    };

    it("Should fail to send eth to the lineaRollup contract through the fallback", async () => {
      await expect(sendEthToContract(EMPTY_CALLDATA)).to.be.reverted;
    });

    it("Should fail to send eth to the lineaRollup contract through the receive function", async () => {
      await expect(sendEthToContract("0x1234")).to.be.reverted;
    });
  });

  describe("Initialisation", () => {
    it("Should revert if verifier address is zero address ", async () => {
      const initializationData = {
        initialStateRootHash: parentStateRootHash,
        initialL2BlockNumber: INITIAL_MIGRATION_BLOCK,
        genesisTimestamp: GENESIS_L2_TIMESTAMP,
        defaultVerifier: ADDRESS_ZERO,
        rateLimitPeriodInSeconds: ONE_DAY_IN_SECONDS,
        rateLimitAmountInWei: INITIAL_WITHDRAW_LIMIT,
        roleAddresses: [
          { addressWithRole: securityCouncil.address, role: DEFAULT_ADMIN_ROLE },
          { addressWithRole: securityCouncil.address, role: VERIFIER_SETTER_ROLE },
        ],
        pauseTypeRoles: pauseTypeRoles,
        unpauseTypeRoles: unpauseTypeRoles,
        gatewayOperator: multiCallAddress,
      };

      const deployCall = deployUpgradableFromFactory("contracts/LineaRollup.sol:LineaRollup", [initializationData], {
        initializer: LINEA_ROLLUP_INITIALIZE_SIGNATURE,
        unsafeAllow: ["constructor"],
      });

      await expectRevertWithCustomError(lineaRollup, deployCall, "ZeroAddressNotAllowed");
    });

    it("Should revert if an operator address is zero address ", async () => {
      const initializationData = {
        initialStateRootHash: parentStateRootHash,
        initialL2BlockNumber: INITIAL_MIGRATION_BLOCK,
        genesisTimestamp: GENESIS_L2_TIMESTAMP,
        defaultVerifier: verifier,
        rateLimitPeriodInSeconds: ONE_DAY_IN_SECONDS,
        rateLimitAmountInWei: INITIAL_WITHDRAW_LIMIT,
        roleAddresses: [
          { addressWithRole: securityCouncil.address, role: DEFAULT_ADMIN_ROLE },
          { addressWithRole: securityCouncil.address, role: VERIFIER_SETTER_ROLE },
          { addressWithRole: ADDRESS_ZERO, role: OPERATOR_ROLE },
        ],
        pauseTypeRoles: pauseTypeRoles,
        unpauseTypeRoles: unpauseTypeRoles,
        gatewayOperator: multiCallAddress,
      };

      const deployCall = deployUpgradableFromFactory("TestLineaRollup", [initializationData], {
        initializer: LINEA_ROLLUP_INITIALIZE_SIGNATURE,
        unsafeAllow: ["constructor"],
      });

      await expectRevertWithCustomError(lineaRollup, deployCall, "ZeroAddressNotAllowed");
    });

    it("Should store verifier address in storage ", async () => {
      lineaRollup = await loadFixture(deployLineaRollupFixture);
      expect(await lineaRollup.verifiers(0)).to.be.equal(verifier);
    });

    it("Should assign the OPERATOR_ROLE to operator addresses", async () => {
      lineaRollup = await loadFixture(deployLineaRollupFixture);
      expect(await lineaRollup.hasRole(OPERATOR_ROLE, operator.address)).to.be.true;
    });

    it("Should assign the VERIFIER_SETTER_ROLE to securityCouncil addresses", async () => {
      lineaRollup = await loadFixture(deployLineaRollupFixture);
      expect(await lineaRollup.hasRole(VERIFIER_SETTER_ROLE, securityCouncil.address)).to.be.true;
    });

    it("Should assign the VERIFIER_UNSETTER_ROLE to securityCouncil addresses", async () => {
      lineaRollup = await loadFixture(deployLineaRollupFixture);
      expect(await lineaRollup.hasRole(VERIFIER_UNSETTER_ROLE, securityCouncil.address)).to.be.true;
    });

    it("Should store the startingRootHash in storage for the first block number", async () => {
      const initializationData = {
        initialStateRootHash: parentStateRootHash,
        initialL2BlockNumber: INITIAL_MIGRATION_BLOCK,
        genesisTimestamp: GENESIS_L2_TIMESTAMP,
        defaultVerifier: verifier,
        rateLimitPeriodInSeconds: ONE_DAY_IN_SECONDS,
        rateLimitAmountInWei: INITIAL_WITHDRAW_LIMIT,
        roleAddresses: [
          { addressWithRole: securityCouncil.address, role: DEFAULT_ADMIN_ROLE },
          { addressWithRole: securityCouncil.address, role: VERIFIER_SETTER_ROLE },
        ],
        pauseTypeRoles: pauseTypeRoles,
        unpauseTypeRoles: unpauseTypeRoles,
        gatewayOperator: multiCallAddress,
      };

      const lineaRollup = await deployUpgradableFromFactory(
        "contracts/LineaRollup.sol:LineaRollup",
        [initializationData],
        {
          initializer: LINEA_ROLLUP_INITIALIZE_SIGNATURE,
          unsafeAllow: ["constructor"],
        },
      );

      expect(await lineaRollup.stateRootHashes(INITIAL_MIGRATION_BLOCK)).to.be.equal(parentStateRootHash);
    });

    it("Should assign the VERIFIER_SETTER_ROLE to both SecurityCouncil and Operator", async () => {
      const initializationData = {
        initialStateRootHash: parentStateRootHash,
        initialL2BlockNumber: INITIAL_MIGRATION_BLOCK,
        genesisTimestamp: GENESIS_L2_TIMESTAMP,
        defaultVerifier: verifier,
        rateLimitPeriodInSeconds: ONE_DAY_IN_SECONDS,
        rateLimitAmountInWei: INITIAL_WITHDRAW_LIMIT,
        roleAddresses: [
          { addressWithRole: securityCouncil.address, role: DEFAULT_ADMIN_ROLE },
          { addressWithRole: securityCouncil.address, role: VERIFIER_SETTER_ROLE },
          { addressWithRole: operator.address, role: VERIFIER_SETTER_ROLE },
        ],
        pauseTypeRoles: pauseTypeRoles,
        unpauseTypeRoles: unpauseTypeRoles,
        gatewayOperator: multiCallAddress,
      };

      const lineaRollup = await deployUpgradableFromFactory(
        "contracts/LineaRollup.sol:LineaRollup",
        [initializationData],
        {
          initializer: LINEA_ROLLUP_INITIALIZE_SIGNATURE,
          unsafeAllow: ["constructor"],
        },
      );

      expect(await lineaRollup.hasRole(VERIFIER_SETTER_ROLE, securityCouncil.address)).to.be.true;
      expect(await lineaRollup.hasRole(VERIFIER_SETTER_ROLE, operator.address)).to.be.true;
    });

    it("Should revert if the initialize function is called a second time", async () => {
      lineaRollup = await loadFixture(deployLineaRollupFixture);
      const initializeCall = lineaRollup.initialize({
        initialStateRootHash: parentStateRootHash,
        initialL2BlockNumber: INITIAL_MIGRATION_BLOCK,
        genesisTimestamp: GENESIS_L2_TIMESTAMP,
        defaultVerifier: verifier,
        rateLimitPeriodInSeconds: ONE_DAY_IN_SECONDS,
        rateLimitAmountInWei: INITIAL_WITHDRAW_LIMIT,
        roleAddresses: [
          { addressWithRole: securityCouncil.address, role: DEFAULT_ADMIN_ROLE },
          { addressWithRole: securityCouncil.address, role: VERIFIER_SETTER_ROLE },
        ],
        pauseTypeRoles: pauseTypeRoles,
        unpauseTypeRoles: unpauseTypeRoles,
        gatewayOperator: multiCallAddress,
      });

      await expectRevertWithReason(initializeCall, INITIALIZED_ALREADY_MESSAGE);
    });
  });

  describe("Change verifier address", () => {
    it("Should revert if the caller has not the VERIFIER_SETTER_ROLE", async () => {
      const setVerifierCall = lineaRollup.connect(nonAuthorizedAccount).setVerifierAddress(verifier, 2);

      await expectRevertWithReason(
        setVerifierCall,
        buildAccessErrorMessage(nonAuthorizedAccount, VERIFIER_SETTER_ROLE),
      );
    });

    it("Should revert if the address being set is the zero address", async () => {
      await lineaRollup.connect(securityCouncil).grantRole(VERIFIER_SETTER_ROLE, securityCouncil.address);

      const setVerifierCall = lineaRollup.connect(securityCouncil).setVerifierAddress(ADDRESS_ZERO, 2);
      await expectRevertWithCustomError(lineaRollup, setVerifierCall, "ZeroAddressNotAllowed");
    });

    it("Should set the new verifier address", async () => {
      await lineaRollup.connect(securityCouncil).grantRole(VERIFIER_SETTER_ROLE, securityCouncil.address);

      await lineaRollup.connect(securityCouncil).setVerifierAddress(verifier, 2);
      expect(await lineaRollup.verifiers(2)).to.be.equal(verifier);
    });

    it("Should remove verifier address in storage ", async () => {
      lineaRollup = await loadFixture(deployLineaRollupFixture);
      await lineaRollup.connect(securityCouncil).unsetVerifierAddress(0);

      expect(await lineaRollup.verifiers(0)).to.be.equal(ADDRESS_ZERO);
    });

    it("Should revert when removing verifier address if the caller has not the VERIFIER_UNSETTER_ROLE ", async () => {
      lineaRollup = await loadFixture(deployLineaRollupFixture);

      await expect(lineaRollup.connect(nonAuthorizedAccount).unsetVerifierAddress(0)).to.be.revertedWith(
        buildAccessErrorMessage(nonAuthorizedAccount, VERIFIER_UNSETTER_ROLE),
      );
    });

    it("Should emit the correct event", async () => {
      await lineaRollup.connect(securityCouncil).grantRole(VERIFIER_SETTER_ROLE, securityCouncil.address);

      const oldVerifierAddress = await lineaRollup.verifiers(2);

      const setVerifierCall = lineaRollup.connect(securityCouncil).setVerifierAddress(verifier, 2);
      let expectedArgs = [verifier, 2, securityCouncil.address, oldVerifierAddress];

      await expectEvent(lineaRollup, setVerifierCall, "VerifierAddressChanged", expectedArgs);

      await lineaRollup.connect(securityCouncil).unsetVerifierAddress(2);

      const unsetVerifierCall = lineaRollup.connect(securityCouncil).unsetVerifierAddress(2);
      expectedArgs = [ADDRESS_ZERO, 2, securityCouncil.address, oldVerifierAddress];

      await expectEvent(lineaRollup, unsetVerifierCall, "VerifierAddressChanged", expectedArgs);
    });
  });

  describe("Data submission tests", () => {
    beforeEach(async () => {
      await lineaRollup.setLastFinalizedBlock(0);
    });

    const [DATA_ONE] = generateCallDataSubmission(0, 1);

    it("Fails when the compressed data is empty", async () => {
      const [submissionData] = generateCallDataSubmission(0, 1);
      submissionData.compressedData = EMPTY_CALLDATA;

      const submitDataCall = lineaRollup
        .connect(operator)
        .submitDataAsCalldata(submissionData, prevShnarf, secondExpectedShnarf, { gasLimit: 30_000_000 });
      await expectRevertWithCustomError(lineaRollup, submitDataCall, "EmptySubmissionData");
    });

    it("Should succesfully submit 1 compressed data chunk setting values", async () => {
      const [submissionData] = generateCallDataSubmission(0, 1);

      await expect(
        lineaRollup
          .connect(operator)
          .submitDataAsCalldata(submissionData, prevShnarf, expectedShnarf, { gasLimit: 30_000_000 }),
      ).to.not.be.reverted;

      const finalBlockNumber = await lineaRollup.shnarfFinalBlockNumbers(expectedShnarf);
      expect(finalBlockNumber).to.equal(submissionData.finalBlockInData);
    });

    it("Should successfully submit 2 compressed data chunks in two transactions", async () => {
      const [firstSubmissionData, secondSubmissionData] = generateCallDataSubmission(0, 2);

      await expect(
        lineaRollup
          .connect(operator)
          .submitDataAsCalldata(firstSubmissionData, prevShnarf, expectedShnarf, { gasLimit: 30_000_000 }),
      ).to.not.be.reverted;

      await expect(
        lineaRollup.connect(operator).submitDataAsCalldata(secondSubmissionData, expectedShnarf, secondExpectedShnarf, {
          gasLimit: 30_000_000,
        }),
      ).to.not.be.reverted;

      const finalBlockNumber = await lineaRollup.shnarfFinalBlockNumbers(secondExpectedShnarf);

      expect(finalBlockNumber).to.equal(secondSubmissionData.finalBlockInData);
    });

    it("Should emit an event while submitting 1 compressed data chunk", async () => {
      const [submissionData] = generateCallDataSubmission(0, 1);

      const submitDataCall = lineaRollup
        .connect(operator)
        .submitDataAsCalldata(submissionData, prevShnarf, expectedShnarf, { gasLimit: 30_000_000 });
      const eventArgs = [submissionData.firstBlockInData, submissionData.finalBlockInData, prevShnarf, expectedShnarf];

      await expectEvent(lineaRollup, submitDataCall, "DataSubmittedV3", eventArgs);
    });

    it("Should fail if the stored shnarf block number + 1 does not match the starting submission number", async () => {
      const [submissionData] = generateCallDataSubmission(0, 1);

      await lineaRollup.setShnarfFinalBlockNumber(prevShnarf, 99n);

      const submitDataCall = lineaRollup
        .connect(operator)
        .submitDataAsCalldata(submissionData, prevShnarf, secondExpectedShnarf, { gasLimit: 30_000_000 });
      const eventArgs = [100n, 1n];

      await expectRevertWithCustomError(lineaRollup, submitDataCall, "DataStartingBlockDoesNotMatch", eventArgs);
    });

    it("Should fail if the final state root hash is empty", async () => {
      const [submissionData] = generateCallDataSubmission(0, 1);

      submissionData.finalStateRootHash = HASH_ZERO;

      const submitDataCall = lineaRollup
        .connect(operator)
        .submitDataAsCalldata(submissionData, prevShnarf, expectedShnarf, { gasLimit: 30_000_000 });

      await expectRevertWithCustomError(lineaRollup, submitDataCall, "FinalBlockStateEqualsZeroHash");
    });

    it("Should fail if the block numbers are out of sequence", async () => {
      const [firstSubmissionData, secondSubmissionData] = generateCallDataSubmission(0, 2);

      await expect(
        lineaRollup
          .connect(operator)
          .submitDataAsCalldata(firstSubmissionData, prevShnarf, expectedShnarf, { gasLimit: 30_000_000 }),
      ).to.not.be.reverted;

      const expectedFirstBlock = secondSubmissionData.firstBlockInData;
      secondSubmissionData.firstBlockInData = secondSubmissionData.firstBlockInData + 1n;

      const submitDataCall = lineaRollup
        .connect(operator)
        .submitDataAsCalldata(secondSubmissionData, expectedShnarf, secondExpectedShnarf, { gasLimit: 30_000_000 });
      const eventArgs = [expectedFirstBlock, secondSubmissionData.firstBlockInData];

      await expectRevertWithCustomError(lineaRollup, submitDataCall, "DataStartingBlockDoesNotMatch", eventArgs);
    });

    it("Should fail to submit where expected shnarf is wrong", async () => {
      const [firstSubmissionData, secondSubmissionData] = generateCallDataSubmission(0, 2);

      await expect(
        lineaRollup
          .connect(operator)
          .submitDataAsCalldata(firstSubmissionData, prevShnarf, expectedShnarf, { gasLimit: 30_000_000 }),
      ).to.not.be.reverted;

      const wrongComputedShnarf = generateRandomBytes(32);

      const submitDataCall = lineaRollup
        .connect(operator)
        .submitDataAsCalldata(secondSubmissionData, expectedShnarf, wrongComputedShnarf, { gasLimit: 30_000_000 });

      const eventArgs = [wrongComputedShnarf, secondExpectedShnarf];

      await expectRevertWithCustomError(lineaRollup, submitDataCall, "FinalShnarfWrong", eventArgs);
    });

    it("Should revert if the caller does not have the OPERATOR_ROLE", async () => {
      const submitDataCall = lineaRollup
        .connect(nonAuthorizedAccount)
        .submitDataAsCalldata(DATA_ONE, prevShnarf, expectedShnarf, { gasLimit: 30_000_000 });

      await expectRevertWithReason(submitDataCall, buildAccessErrorMessage(nonAuthorizedAccount, OPERATOR_ROLE));
    });

    it("Should revert if GENERAL_PAUSE_TYPE is enabled", async () => {
      await lineaRollup.connect(securityCouncil).pauseByType(GENERAL_PAUSE_TYPE);

      const submitDataCall = lineaRollup
        .connect(operator)
        .submitDataAsCalldata(DATA_ONE, prevShnarf, expectedShnarf, { gasLimit: 30_000_000 });

      await expectRevertWithCustomError(lineaRollup, submitDataCall, "IsPaused", [GENERAL_PAUSE_TYPE]);
    });

    it("Should revert if CALLDATA_SUBMISSION_PAUSE_TYPE is enabled", async () => {
      await lineaRollup.connect(securityCouncil).pauseByType(CALLDATA_SUBMISSION_PAUSE_TYPE);

      const submitDataCall = lineaRollup
        .connect(operator)
        .submitDataAsCalldata(DATA_ONE, prevShnarf, expectedShnarf, { gasLimit: 30_000_000 });

      await expectRevertWithCustomError(lineaRollup, submitDataCall, "IsPaused", [CALLDATA_SUBMISSION_PAUSE_TYPE]);
    });

    it("Should revert with FirstBlockLessThanOrEqualToLastFinalizedBlock when submitting data with firstBlockInData less than currentL2BlockNumber", async () => {
      await lineaRollup.setLastFinalizedBlock(1_000_000);

      const submitDataCall = lineaRollup
        .connect(operator)
        .submitDataAsCalldata(DATA_ONE, prevShnarf, expectedShnarf, { gasLimit: 30_000_000 });

      await expectRevertWithCustomError(lineaRollup, submitDataCall, "FirstBlockLessThanOrEqualToLastFinalizedBlock", [
        DATA_ONE.firstBlockInData,
        1000000,
      ]);
    });

    it("Should revert with FirstBlockGreaterThanFinalBlock when submitting data with firstBlockInData greater than finalBlockInData", async () => {
      const submissionData: CalldataSubmissionData = {
        ...DATA_ONE,
        firstBlockInData: DATA_ONE.firstBlockInData,
        finalBlockInData: DATA_ONE.firstBlockInData - 1n,
      };

      const submitDataCall = lineaRollup
        .connect(operator)
        .submitDataAsCalldata(submissionData, prevShnarf, expectedShnarf, { gasLimit: 30_000_000 });

      await expectRevertWithCustomError(lineaRollup, submitDataCall, "FirstBlockGreaterThanFinalBlock", [
        submissionData.firstBlockInData,
        submissionData.finalBlockInData,
      ]);
    });

    it("Should revert with DataAlreadySubmitted when submitting same compressed data twice in 2 separate transactions", async () => {
      await lineaRollup
        .connect(operator)
        .submitDataAsCalldata(DATA_ONE, prevShnarf, expectedShnarf, { gasLimit: 30_000_000 });

      const submitDataCall = lineaRollup
        .connect(operator)
        .submitDataAsCalldata(DATA_ONE, prevShnarf, expectedShnarf, { gasLimit: 30_000_000 });

      await expectRevertWithCustomError(lineaRollup, submitDataCall, "DataAlreadySubmitted", [expectedShnarf]);
    });

    it("Should revert with DataAlreadySubmitted when submitting same data, differing block numbers", async () => {
      await lineaRollup
        .connect(operator)
        .submitDataAsCalldata(DATA_ONE, prevShnarf, expectedShnarf, { gasLimit: 30_000_000 });

      const [dataOneCopy] = generateCallDataSubmission(0, 1);
      dataOneCopy.finalBlockInData = 234253242n;

      const submitDataCall = lineaRollup
        .connect(operator)
        .submitDataAsCalldata(dataOneCopy, prevShnarf, expectedShnarf, { gasLimit: 30_000_000 });

      await expectRevertWithCustomError(lineaRollup, submitDataCall, "DataAlreadySubmitted", [expectedShnarf]);
    });

    it("Should revert with SnarkHashIsZeroHash when snarkHash is zero hash", async () => {
      const submissionData: CalldataSubmissionData = {
        ...DATA_ONE,
        snarkHash: HASH_ZERO,
      };

      const submitDataCall = lineaRollup
        .connect(operator)
        .submitDataAsCalldata(submissionData, prevShnarf, expectedShnarf, { gasLimit: 30_000_000 });

      await expectRevertWithCustomError(lineaRollup, submitDataCall, "SnarkHashIsZeroHash");
    });
  });

  describe("EIP-4844 Blob submission tests", () => {
    beforeEach(async () => {
      await lineaRollup.setLastFinalizedBlock(0);
      await lineaRollup.setupParentShnarf(prevShnarf, 0);
      await lineaRollup.setupParentDataShnarf(parentDataHash, prevShnarf);
      await lineaRollup.setupParentFinalizedStateRoot(parentDataHash, parentStateRootHash);
    });

    it("Should successfully submit blobs", async () => {
      const operatorHDSigner = getWalletForIndex(2);
      const lineaRollupAddress = await lineaRollup.getAddress();
      const { blobDataSubmission, compressedBlobs, parentShnarf, finalShnarf } = generateBlobDataSubmission(0, 1);

      const encodedCall = lineaRollup.interface.encodeFunctionData("submitBlobs", [
        blobDataSubmission,
        parentShnarf,
        finalShnarf,
      ]);

      const { maxFeePerGas, maxPriorityFeePerGas } = await ethers.provider.getFeeData();
      const nonce = await operatorHDSigner.getNonce();

      const transaction = Transaction.from({
        data: encodedCall,
        maxPriorityFeePerGas: maxPriorityFeePerGas!,
        maxFeePerGas: maxFeePerGas!,
        to: lineaRollupAddress,
        chainId: (await ethers.provider.getNetwork()).chainId,
        type: 3,
        nonce,
        value: 0,
        gasLimit: 5_000_000,
        kzg,
        maxFeePerBlobGas: 1n,
        blobs: compressedBlobs,
      });

      const signedTx = await operatorHDSigner.signTransaction(transaction);

      const txResponse = await ethers.provider.broadcastTransaction(signedTx);
      const receipt = await ethers.provider.getTransactionReceipt(txResponse.hash);
      expect(receipt).is.not.null;

      const expectedEventArgs = [
        blobDataSubmission[0].submissionData.firstBlockInData,
        blobDataSubmission[0].submissionData.finalBlockInData,
        parentShnarf,
        finalShnarf,
      ];

      expectEventDirectFromReceiptData(lineaRollup as BaseContract, receipt!, "DataSubmittedV3", expectedEventArgs);

      const finalBlockNumber = await lineaRollup.shnarfFinalBlockNumbers(finalShnarf);
      expect(finalBlockNumber).to.equal(blobDataSubmission[0].submissionData.finalBlockInData);
    });

    it("Fails when the blob submission data is missing", async () => {
      const operatorHDSigner = getWalletForIndex(2);

      const lineaRollupAddress = await lineaRollup.getAddress();
      const { compressedBlobs, parentShnarf, finalShnarf } = generateBlobDataSubmission(0, 1);

      const encodedCall = lineaRollup.interface.encodeFunctionData("submitBlobs", [[], parentShnarf, finalShnarf]);

      const { maxFeePerGas, maxPriorityFeePerGas } = await ethers.provider.getFeeData();
      const nonce = await operatorHDSigner.getNonce();

      const transaction = Transaction.from({
        data: encodedCall,
        maxPriorityFeePerGas: maxPriorityFeePerGas!,
        maxFeePerGas: maxFeePerGas!,
        to: lineaRollupAddress,
        chainId: (await ethers.provider.getNetwork()).chainId,
        type: 3,
        nonce,
        value: 0,
        gasLimit: 5_000_000,
        kzg,
        maxFeePerBlobGas: 1n,
        blobs: compressedBlobs,
      });

      const signedTx = await operatorHDSigner.signTransaction(transaction);

      await expectRevertWithCustomError(
        lineaRollup,
        ethers.provider.broadcastTransaction(signedTx),
        "BlobSubmissionDataIsMissing",
      );
    });

    it("Should revert if the caller does not have the OPERATOR_ROLE", async () => {
      const { blobDataSubmission, parentShnarf, finalShnarf } = generateBlobDataSubmission(0, 1);

      await expectRevertWithReason(
        lineaRollup.connect(nonAuthorizedAccount).submitBlobs(blobDataSubmission, parentShnarf, finalShnarf),
        buildAccessErrorMessage(nonAuthorizedAccount, OPERATOR_ROLE),
      );
    });

    it("Should revert if GENERAL_PAUSE_TYPE is enabled", async () => {
      const { blobDataSubmission, parentShnarf, finalShnarf } = generateBlobDataSubmission(0, 1);

      await lineaRollup.connect(securityCouncil).pauseByType(GENERAL_PAUSE_TYPE);

      await expectRevertWithCustomError(
        lineaRollup,
        lineaRollup.connect(operator).submitBlobs(blobDataSubmission, parentShnarf, finalShnarf),
        "IsPaused",
        [GENERAL_PAUSE_TYPE],
      );
    });

    it("Should revert if BLOB_SUBMISSION_PAUSE_TYPE is enabled", async () => {
      const { blobDataSubmission, parentShnarf, finalShnarf } = generateBlobDataSubmission(0, 1);

      await lineaRollup.connect(securityCouncil).pauseByType(BLOB_SUBMISSION_PAUSE_TYPE);

      await expectRevertWithCustomError(
        lineaRollup,
        lineaRollup.connect(operator).submitBlobs(blobDataSubmission, parentShnarf, finalShnarf),
        "IsPaused",
        [BLOB_SUBMISSION_PAUSE_TYPE],
      );
    });

    it("Should revert if the blob data is empty at any index", async () => {
      const operatorHDSigner = getWalletForIndex(2);
      const lineaRollupAddress = await lineaRollup.getAddress();
      const { blobDataSubmission, compressedBlobs, parentShnarf, finalShnarf } = generateBlobDataSubmission(0, 2);

      const encodedCall = lineaRollup.interface.encodeFunctionData("submitBlobs", [
        blobDataSubmission,
        parentShnarf,
        finalShnarf,
      ]);

      const { maxFeePerGas, maxPriorityFeePerGas } = await ethers.provider.getFeeData();
      const nonce = await operatorHDSigner.getNonce();

      const transaction = Transaction.from({
        data: encodedCall,
        maxPriorityFeePerGas: maxPriorityFeePerGas!,
        maxFeePerGas: maxFeePerGas!,
        to: lineaRollupAddress,
        chainId: (await ethers.provider.getNetwork()).chainId,
        type: 3,
        nonce,
        value: 0,
        gasLimit: 5_000_000,
        kzg,
        maxFeePerBlobGas: 1n,
        blobs: [compressedBlobs[0]],
      });

      const signedTx = await operatorHDSigner.signTransaction(transaction);

      await expectRevertWithCustomError(
        lineaRollup,
        ethers.provider.broadcastTransaction(signedTx),
        "EmptyBlobDataAtIndex",
        [1n],
      );
    });
    it("Should fail if the final state root hash is empty", async () => {
      const operatorHDSigner = getWalletForIndex(2);

      const lineaRollupAddress = await lineaRollup.getAddress();
      const { blobDataSubmission, compressedBlobs, parentShnarf, finalShnarf } = generateBlobDataSubmission(0, 1);

      blobDataSubmission[0].submissionData.finalStateRootHash = HASH_ZERO;

      const encodedCall = lineaRollup.interface.encodeFunctionData("submitBlobs", [
        blobDataSubmission,
        parentShnarf,
        finalShnarf,
      ]);

      const { maxFeePerGas, maxPriorityFeePerGas } = await ethers.provider.getFeeData();
      const nonce = await operatorHDSigner.getNonce();

      const transaction = Transaction.from({
        data: encodedCall,
        maxPriorityFeePerGas: maxPriorityFeePerGas!,
        maxFeePerGas: maxFeePerGas!,
        to: lineaRollupAddress,
        chainId: (await ethers.provider.getNetwork()).chainId,
        type: 3,
        nonce,
        value: 0,
        gasLimit: 5_000_000,
        kzg,
        maxFeePerBlobGas: 1n,
        blobs: compressedBlobs,
      });

      const signedTx = await operatorHDSigner.signTransaction(transaction);

      await expectRevertWithCustomError(
        lineaRollup,
        ethers.provider.broadcastTransaction(signedTx),
        "FinalBlockStateEqualsZeroHash",
      );
    });

    it("Should revert with SnarkHashIsZeroHash when snarkHash is zero hash", async () => {
      const operatorHDSigner = getWalletForIndex(2);

      const lineaRollupAddress = await lineaRollup.getAddress();
      const { blobDataSubmission, compressedBlobs, parentShnarf, finalShnarf } = generateBlobDataSubmission(0, 1);

      // Set the snarkHash to HASH_ZERO for a specific index
      const emptyDataIndex = 0;
      blobDataSubmission[emptyDataIndex].submissionData.snarkHash = HASH_ZERO;

      const encodedCall = lineaRollup.interface.encodeFunctionData("submitBlobs", [
        blobDataSubmission,
        parentShnarf,
        finalShnarf,
      ]);

      const { maxFeePerGas, maxPriorityFeePerGas } = await ethers.provider.getFeeData();
      const nonce = await operatorHDSigner.getNonce();

      const transaction = Transaction.from({
        data: encodedCall,
        maxPriorityFeePerGas: maxPriorityFeePerGas!,
        maxFeePerGas: maxFeePerGas!,
        to: lineaRollupAddress,
        chainId: (await ethers.provider.getNetwork()).chainId,
        type: 3,
        nonce,
        value: 0,
        gasLimit: 5_000_000,
        kzg,
        maxFeePerBlobGas: 1n,
        blobs: compressedBlobs,
      });

      const signedTx = await operatorHDSigner.signTransaction(transaction);

      await expectRevertWithCustomError(
        lineaRollup,
        ethers.provider.broadcastTransaction(signedTx),
        "SnarkHashIsZeroHash",
      );
    });

    it("Should fail if the block numbers are out of sequence", async () => {
      const operatorHDSigner = getWalletForIndex(2);

      const lineaRollupAddress = await lineaRollup.getAddress();
      const { blobDataSubmission, compressedBlobs, parentShnarf, finalShnarf } = generateBlobDataSubmission(0, 2);

      blobDataSubmission[1].submissionData.firstBlockInData =
        blobDataSubmission[1].submissionData.finalBlockInData + 1n;

      const encodedCall = lineaRollup.interface.encodeFunctionData("submitBlobs", [
        blobDataSubmission,
        parentShnarf,
        finalShnarf,
      ]);

      const { maxFeePerGas, maxPriorityFeePerGas } = await ethers.provider.getFeeData();
      const nonce = await operatorHDSigner.getNonce();

      const transaction = Transaction.from({
        data: encodedCall,
        maxPriorityFeePerGas: maxPriorityFeePerGas!,
        maxFeePerGas: maxFeePerGas!,
        to: lineaRollupAddress,
        chainId: (await ethers.provider.getNetwork()).chainId,
        type: 3,
        nonce,
        value: 0,
        gasLimit: 5_000_000,
        kzg,
        maxFeePerBlobGas: 1n,
        blobs: compressedBlobs,
      });

      const signedTx = await operatorHDSigner.signTransaction(transaction);

      await expectRevertWithCustomError(
        lineaRollup,
        ethers.provider.broadcastTransaction(signedTx),
        "DataStartingBlockDoesNotMatch",
        [
          blobDataSubmission[0].submissionData.finalBlockInData + 1n,
          blobDataSubmission[1].submissionData.firstBlockInData,
        ],
      );
    });

    it("Should revert with FirstBlockLessThanOrEqualToLastFinalizedBlock when submitting data with firstBlockInData less than currentL2BlockNumber", async () => {
      const operatorHDSigner = getWalletForIndex(2);

      const lineaRollupAddress = await lineaRollup.getAddress();
      const { blobDataSubmission, compressedBlobs, parentShnarf, finalShnarf } = generateBlobDataSubmission(0, 1);

      // Set the currentL2BlockNumber to a value greater than the firstBlockInData
      const currentL2BlockNumber = 1_000_000n;
      await lineaRollup.setLastFinalizedBlock(currentL2BlockNumber);

      const encodedCall = lineaRollup.interface.encodeFunctionData("submitBlobs", [
        blobDataSubmission,
        parentShnarf,
        finalShnarf,
      ]);

      const { maxFeePerGas, maxPriorityFeePerGas } = await ethers.provider.getFeeData();
      const nonce = await operatorHDSigner.getNonce();

      const transaction = Transaction.from({
        data: encodedCall,
        maxPriorityFeePerGas: maxPriorityFeePerGas!,
        maxFeePerGas: maxFeePerGas!,
        to: lineaRollupAddress,
        chainId: (await ethers.provider.getNetwork()).chainId,
        type: 3,
        nonce,
        value: 0,
        gasLimit: 5_000_000,
        kzg,
        maxFeePerBlobGas: 1n,
        blobs: compressedBlobs,
      });

      const signedTx = await operatorHDSigner.signTransaction(transaction);

      await expectRevertWithCustomError(
        lineaRollup,
        ethers.provider.broadcastTransaction(signedTx),
        "FirstBlockLessThanOrEqualToLastFinalizedBlock",
        [blobDataSubmission[0].submissionData.firstBlockInData, currentL2BlockNumber],
      );
    });

    it("Should revert with FirstBlockGreaterThanFinalBlock when submitting data with firstBlockInData greater than finalBlockInData", async () => {
      const operatorHDSigner = getWalletForIndex(2);

      const lineaRollupAddress = await lineaRollup.getAddress();
      const { blobDataSubmission, compressedBlobs, parentShnarf, finalShnarf } = generateBlobDataSubmission(0, 1);

      // Set the firstBlockInData to be greater than the finalBlockInData
      blobDataSubmission[0].submissionData.finalBlockInData =
        blobDataSubmission[0].submissionData.firstBlockInData - 1n;

      const encodedCall = lineaRollup.interface.encodeFunctionData("submitBlobs", [
        blobDataSubmission,
        parentShnarf,
        finalShnarf,
      ]);

      const { maxFeePerGas, maxPriorityFeePerGas } = await ethers.provider.getFeeData();
      const nonce = await operatorHDSigner.getNonce();

      const transaction = Transaction.from({
        data: encodedCall,
        maxPriorityFeePerGas: maxPriorityFeePerGas!,
        maxFeePerGas: maxFeePerGas!,
        to: lineaRollupAddress,
        chainId: (await ethers.provider.getNetwork()).chainId,
        type: 3,
        nonce,
        value: 0,
        gasLimit: 5_000_000,
        kzg,
        maxFeePerBlobGas: 1n,
        blobs: compressedBlobs,
      });

      const signedTx = await operatorHDSigner.signTransaction(transaction);

      await expectRevertWithCustomError(
        lineaRollup,
        ethers.provider.broadcastTransaction(signedTx),
        "FirstBlockGreaterThanFinalBlock",
        [blobDataSubmission[0].submissionData.firstBlockInData, blobDataSubmission[0].submissionData.finalBlockInData],
      );
    });

    it("Should revert if the final shnarf is wrong", async () => {
      const operatorHDSigner = getWalletForIndex(2);
      const lineaRollupAddress = await lineaRollup.getAddress();
      const { blobDataSubmission, compressedBlobs, parentShnarf, finalShnarf } = generateBlobDataSubmission(0, 2);
      const badFinalShnarf = generateRandomBytes(32);

      const encodedCall = lineaRollup.interface.encodeFunctionData("submitBlobs", [
        blobDataSubmission,
        parentShnarf,
        badFinalShnarf,
      ]);

      const { maxFeePerGas, maxPriorityFeePerGas } = await ethers.provider.getFeeData();
      const nonce = await operatorHDSigner.getNonce();

      const transaction = Transaction.from({
        data: encodedCall,
        maxPriorityFeePerGas: maxPriorityFeePerGas!,
        maxFeePerGas: maxFeePerGas!,
        to: lineaRollupAddress,
        chainId: (await ethers.provider.getNetwork()).chainId,
        type: 3,
        nonce,
        value: 0,
        gasLimit: 5_000_000,
        kzg,
        maxFeePerBlobGas: 1n,
        blobs: compressedBlobs,
      });

      const signedTx = await operatorHDSigner.signTransaction(transaction);

      await expectRevertWithCustomError(
        lineaRollup,
        ethers.provider.broadcastTransaction(signedTx),
        "FinalShnarfWrong",
        [badFinalShnarf, finalShnarf],
      );
    });

    it("Should revert if the data has already been submitted", async () => {
      await sendBlobTransaction(0, 1);

      const operatorHDSigner = getWalletForIndex(2);

      const lineaRollupAddress = await lineaRollup.getAddress();
      const { blobDataSubmission, compressedBlobs, parentShnarf, finalShnarf } = generateBlobDataSubmission(0, 1);

      // Try to submit the same blob data again
      const encodedCall2 = lineaRollup.interface.encodeFunctionData("submitBlobs", [
        blobDataSubmission,
        parentShnarf,
        finalShnarf,
      ]);

      const { maxFeePerGas: maxFeePerGas2, maxPriorityFeePerGas: maxPriorityFeePerGas2 } =
        await ethers.provider.getFeeData();
      const nonce2 = await operatorHDSigner.getNonce();

      const transaction2 = Transaction.from({
        data: encodedCall2,
        maxPriorityFeePerGas: maxPriorityFeePerGas2!,
        maxFeePerGas: maxFeePerGas2!,
        to: lineaRollupAddress,
        chainId: (await ethers.provider.getNetwork()).chainId,
        type: 3,
        nonce: nonce2,
        value: 0,
        gasLimit: 5_000_000,
        kzg,
        maxFeePerBlobGas: 1n,
        blobs: compressedBlobs,
      });

      const signedTx2 = await operatorHDSigner.signTransaction(transaction2);

      await expectRevertWithCustomError(
        lineaRollup,
        ethers.provider.broadcastTransaction(signedTx2),
        "DataAlreadySubmitted",
        [finalShnarf],
      );
    });

    it("Should revert with PointEvaluationFailed when point evaluation fails", async () => {
      const operatorHDSigner = getWalletForIndex(2);

      const lineaRollupAddress = await lineaRollup.getAddress();
      const { blobDataSubmission, compressedBlobs, parentShnarf, finalShnarf } = generateBlobDataSubmission(0, 1);

      // Modify the kzgProof to an invalid value to trigger the PointEvaluationFailed revert
      blobDataSubmission[0].kzgProof = HASH_ZERO;

      const encodedCall = lineaRollup.interface.encodeFunctionData("submitBlobs", [
        blobDataSubmission,
        parentShnarf,
        finalShnarf,
      ]);

      const { maxFeePerGas, maxPriorityFeePerGas } = await ethers.provider.getFeeData();
      const nonce = await operatorHDSigner.getNonce();

      const transaction = Transaction.from({
        data: encodedCall,
        maxPriorityFeePerGas: maxPriorityFeePerGas!,
        maxFeePerGas: maxFeePerGas!,
        to: lineaRollupAddress,
        chainId: (await ethers.provider.getNetwork()).chainId,
        type: 3,
        nonce,
        value: 0,
        gasLimit: 5_000_000,
        kzg,
        maxFeePerBlobGas: 1n,
        blobs: compressedBlobs,
      });

      const signedTx = await operatorHDSigner.signTransaction(transaction);

      await expectRevertWithCustomError(
        lineaRollup,
        ethers.provider.broadcastTransaction(signedTx),
        "PointEvaluationFailed",
      );
    });

    it("Should submit 2 blobs, then submit another 2 blobs and finalize", async () => {
      // Submit 2 blobs
      await sendBlobTransaction(0, 2);
      // Submit another 2 blobs
      await sendBlobTransaction(2, 4);
      // Finalize 4 blobs
      await expectSuccessfulFinalizeWithProof(
        blobAggregatedProof1To155,
        4,
        fourthCompressedDataContent.finalStateRootHash,
        generateBlobParentShnarfData,
      );
    });

    it("Should revert if there is less data than blobs", async () => {
      const operatorHDSigner = getWalletForIndex(2);
      const lineaRollupAddress = await lineaRollup.getAddress();

      const {
        blobDataSubmission: blobSubmission,
        compressedBlobs: compressedBlobs,
        parentShnarf: parentShnarf,
        finalShnarf: finalShnarf,
      } = generateBlobDataSubmission(0, 2, true);

      const encodedCall = lineaRollup.interface.encodeFunctionData("submitBlobs", [
        [blobSubmission[0]],
        parentShnarf,
        finalShnarf,
      ]);

      const { maxFeePerGas, maxPriorityFeePerGas } = await ethers.provider.getFeeData();
      const nonce = await operatorHDSigner.getNonce();

      const transaction = Transaction.from({
        data: encodedCall,
        maxPriorityFeePerGas: maxPriorityFeePerGas!,
        maxFeePerGas: maxFeePerGas!,
        to: lineaRollupAddress,
        chainId: (await ethers.provider.getNetwork()).chainId,
        type: 3,
        nonce: nonce,
        value: 0,
        gasLimit: 5_000_000,
        kzg,
        maxFeePerBlobGas: 1n,
        blobs: compressedBlobs,
      });

      const signedTx = await operatorHDSigner.signTransaction(transaction);
      await expectRevertWithCustomError(
        lineaRollup,
        ethers.provider.broadcastTransaction(signedTx),
        "BlobSubmissionDataEmpty",
        [1],
      );
    });

    it("Should fail to finalize with not enough gas for the rollup (pre-verifier)", async () => {
      // Submit 2 blobs
      await sendBlobTransaction(0, 2);
      // Submit another 2 blobs
      await sendBlobTransaction(2, 4);

      // Finalize 4 blobs
      const finalizationData = await generateFinalizationData({
        l1RollingHash: blobAggregatedProof1To155.l1RollingHash,
        l1RollingHashMessageNumber: BigInt(blobAggregatedProof1To155.l1RollingHashMessageNumber),
        lastFinalizedTimestamp: BigInt(blobAggregatedProof1To155.parentAggregationLastBlockTimestamp),
        finalBlockInData: BigInt(blobAggregatedProof1To155.finalBlockNumber),
        parentStateRootHash: blobAggregatedProof1To155.parentStateRootHash,
        finalTimestamp: BigInt(blobAggregatedProof1To155.finalTimestamp),
        l2MerkleRoots: blobAggregatedProof1To155.l2MerkleRoots,
        l2MerkleTreesDepth: BigInt(blobAggregatedProof1To155.l2MerkleTreesDepth),
        l2MessagingBlocksOffsets: blobAggregatedProof1To155.l2MessagingBlocksOffsets,
        aggregatedProof: blobAggregatedProof1To155.aggregatedProof,
        shnarfData: generateBlobParentShnarfData(4, false),
      });
      finalizationData.lastFinalizedL1RollingHash = HASH_ZERO;
      finalizationData.lastFinalizedL1RollingHashMessageNumber = 0n;

      finalizationData.lastFinalizedShnarf = blobAggregatedProof1To155.parentAggregationFinalShnarf;

      await lineaRollup.setRollingHash(
        blobAggregatedProof1To155.l1RollingHashMessageNumber,
        blobAggregatedProof1To155.l1RollingHash,
      );

      const finalizeCompressedCall = lineaRollup
        .connect(operator)
        .finalizeBlocksWithProof(
          blobAggregatedProof1To155.aggregatedProof,
          TEST_PUBLIC_VERIFIER_INDEX,
          finalizationData,
          { gasLimit: 50000 },
        );

      // there is no reason
      await expect(finalizeCompressedCall).to.be.reverted;
    });

    it("Should fail to finalize with not enough gas to verify", async () => {
      // Submit 2 blobs
      await sendBlobTransaction(0, 2);
      // Submit another 2 blobs
      await sendBlobTransaction(2, 4);

      // Finalize 4 blobs
      const finalizationData = await generateFinalizationData({
        l1RollingHash: blobAggregatedProof1To155.l1RollingHash,
        l1RollingHashMessageNumber: BigInt(blobAggregatedProof1To155.l1RollingHashMessageNumber),
        lastFinalizedTimestamp: BigInt(blobAggregatedProof1To155.parentAggregationLastBlockTimestamp),
        finalBlockInData: BigInt(blobAggregatedProof1To155.finalBlockNumber),
        parentStateRootHash: blobAggregatedProof1To155.parentStateRootHash,
        finalTimestamp: BigInt(blobAggregatedProof1To155.finalTimestamp),
        l2MerkleRoots: blobAggregatedProof1To155.l2MerkleRoots,
        l2MerkleTreesDepth: BigInt(blobAggregatedProof1To155.l2MerkleTreesDepth),
        l2MessagingBlocksOffsets: blobAggregatedProof1To155.l2MessagingBlocksOffsets,
        aggregatedProof: blobAggregatedProof1To155.aggregatedProof,
        shnarfData: generateBlobParentShnarfData(4, false),
      });
      finalizationData.lastFinalizedL1RollingHash = HASH_ZERO;
      finalizationData.lastFinalizedL1RollingHashMessageNumber = 0n;

      finalizationData.lastFinalizedShnarf = blobAggregatedProof1To155.parentAggregationFinalShnarf;

      await lineaRollup.setRollingHash(
        blobAggregatedProof1To155.l1RollingHashMessageNumber,
        blobAggregatedProof1To155.l1RollingHash,
      );

      const finalizeCompressedCall = lineaRollup
        .connect(operator)
        .finalizeBlocksWithProof(
          blobAggregatedProof1To155.aggregatedProof,
          TEST_PUBLIC_VERIFIER_INDEX,
          finalizationData,
          { gasLimit: 400000 },
        );

      await expectRevertWithCustomError(
        lineaRollup,
        finalizeCompressedCall,
        "InvalidProofOrProofVerificationRanOutOfGas",
        ["error pairing"],
      );
    });

    const testCases = [
      { revertScenario: 0n, title: "Should fail to finalize via EMPTY_REVERT scenario with 'Unknown'" },
      { revertScenario: 1n, title: "Should fail to finalize via GAS_GUZZLE scenario with 'Unknown'" },
    ];

    testCases.forEach(({ revertScenario, title }) => {
      it(title, async () => {
        await deployRevertingVerifier(revertScenario);
        await lineaRollup.connect(securityCouncil).setVerifierAddress(revertingVerifier, 0);

        // Submit 2 blobs
        await sendBlobTransaction(0, 2);
        // Submit another 2 blobs
        await sendBlobTransaction(2, 4);

        // Finalize 4 blobs
        const finalizationData = await generateFinalizationData({
          l1RollingHash: blobAggregatedProof1To155.l1RollingHash,
          l1RollingHashMessageNumber: BigInt(blobAggregatedProof1To155.l1RollingHashMessageNumber),
          lastFinalizedTimestamp: BigInt(blobAggregatedProof1To155.parentAggregationLastBlockTimestamp),
          finalBlockInData: BigInt(blobAggregatedProof1To155.finalBlockNumber),
          parentStateRootHash: blobAggregatedProof1To155.parentStateRootHash,
          finalTimestamp: BigInt(blobAggregatedProof1To155.finalTimestamp),
          l2MerkleRoots: blobAggregatedProof1To155.l2MerkleRoots,
          l2MerkleTreesDepth: BigInt(blobAggregatedProof1To155.l2MerkleTreesDepth),
          l2MessagingBlocksOffsets: blobAggregatedProof1To155.l2MessagingBlocksOffsets,
          aggregatedProof: blobAggregatedProof1To155.aggregatedProof,
          shnarfData: generateBlobParentShnarfData(4, false),
        });
        finalizationData.lastFinalizedL1RollingHash = HASH_ZERO;
        finalizationData.lastFinalizedL1RollingHashMessageNumber = 0n;

        finalizationData.lastFinalizedShnarf = blobAggregatedProof1To155.parentAggregationFinalShnarf;

        await lineaRollup.setRollingHash(
          blobAggregatedProof1To155.l1RollingHashMessageNumber,
          blobAggregatedProof1To155.l1RollingHash,
        );

        const finalizeCompressedCall = lineaRollup
          .connect(operator)
          .finalizeBlocksWithProof(
            blobAggregatedProof1To155.aggregatedProof,
            TEST_PUBLIC_VERIFIER_INDEX,
            finalizationData,
            { gasLimit: 400000 },
          );

        await expectRevertWithCustomError(
          lineaRollup,
          finalizeCompressedCall,
          "InvalidProofOrProofVerificationRanOutOfGas",
          ["Unknown"],
        );
      });
    });

    it("Should successfully submit 2 blobs twice then finalize in two separate finalizations", async () => {
      // Submit 2 blobs
      await sendBlobTransaction(0, 2, true);
      // Submit another 2 blobs
      await sendBlobTransaction(2, 4, true);
      // Finalize first 2 blobs
      await expectSuccessfulFinalizeWithProof(
        blobMultipleAggregatedProof1To81,
        2,
        secondCompressedDataContent.finalStateRootHash,
        generateBlobParentShnarfData,
        true,
      );
      // Finalize last 2 blobs
      await expectSuccessfulFinalizeWithProof(
        blobMultipleAggregatedProof82To153,
        4,
        fourthMultipleBlobDataContent.finalStateRootHash,
        generateBlobParentShnarfData,
        true,
        blobMultipleAggregatedProof1To81.l1RollingHash,
        BigInt(blobMultipleAggregatedProof1To81.l1RollingHashMessageNumber),
      );
    });
  });

  describe("Blocks finalization without proof", () => {
    const messageHash = generateRandomBytes(32);

    beforeEach(async () => {
      await lineaRollup.addRollingHash(10, messageHash);
      await lineaRollup.setLastFinalizedBlock(0);
    });

    describe("With and without submission data", () => {
      it("Should revert if _finalizationData.finalBlockNumber is less than or equal to currentL2BlockNumber", async () => {
        await lineaRollup.setLastFinalizedBlock(10_000_000);

        const finalizationData = await generateFinalizationData();

        const lastFinalizedBlockNumber = await lineaRollup.currentL2BlockNumber();
        const parentStateRootHash = await lineaRollup.stateRootHashes(lastFinalizedBlockNumber);
        finalizationData.parentStateRootHash = parentStateRootHash;

        const currentFinalizedShnarf = await lineaRollup.currentFinalizedShnarf();
        finalizationData.lastFinalizedShnarf = currentFinalizedShnarf;

        const proof = calldataAggregatedProof1To155.aggregatedProof;

        const finalizeCall = lineaRollup
          .connect(operator)
          .finalizeBlocksWithProof(proof, TEST_PUBLIC_VERIFIER_INDEX, finalizationData);

        await expectRevertWithCustomError(
          lineaRollup,
          finalizeCall,
          "FinalBlockNumberLessThanOrEqualToLastFinalizedBlock",
          [finalizationData.finalBlockInData, 10_000_000],
        );
      });

      it("Should revert if l1 message number == 0 and l1 rolling hash is not empty", async () => {
        const finalizationData = await generateFinalizationData({
          l1RollingHashMessageNumber: 0n,
          l1RollingHash: generateRandomBytes(32),
        });

        const lastFinalizedBlockNumber = await lineaRollup.currentL2BlockNumber();
        const parentStateRootHash = await lineaRollup.stateRootHashes(lastFinalizedBlockNumber);
        finalizationData.parentStateRootHash = parentStateRootHash;

        const currentFinalizedShnarf = await lineaRollup.currentFinalizedShnarf();
        finalizationData.lastFinalizedShnarf = currentFinalizedShnarf;

        const proof = calldataAggregatedProof1To155.aggregatedProof;

        const finalizeCall = lineaRollup
          .connect(operator)
          .finalizeBlocksWithProof(proof, TEST_PUBLIC_VERIFIER_INDEX, finalizationData);

        await expectRevertWithCustomError(lineaRollup, finalizeCall, "MissingMessageNumberForRollingHash", [
          finalizationData.l1RollingHash,
        ]);
      });

      it("Should revert if l1 message number != 0 and l1 rolling hash is empty", async () => {
        const finalizationData = await generateFinalizationData({
          l1RollingHashMessageNumber: 1n,
          l1RollingHash: HASH_ZERO,
        });

        const lastFinalizedBlockNumber = await lineaRollup.currentL2BlockNumber();
        const parentStateRootHash = await lineaRollup.stateRootHashes(lastFinalizedBlockNumber);
        finalizationData.parentStateRootHash = parentStateRootHash;

        const currentFinalizedShnarf = await lineaRollup.currentFinalizedShnarf();
        finalizationData.lastFinalizedShnarf = currentFinalizedShnarf;

        const proof = calldataAggregatedProof1To155.aggregatedProof;

        const finalizeCall = lineaRollup
          .connect(operator)
          .finalizeBlocksWithProof(proof, TEST_PUBLIC_VERIFIER_INDEX, finalizationData);

        await expectRevertWithCustomError(lineaRollup, finalizeCall, "MissingRollingHashForMessageNumber", [
          finalizationData.l1RollingHashMessageNumber,
        ]);
      });

      it("Should revert if l1RollingHash does not exist on L1", async () => {
        const finalizationData = await generateFinalizationData({
          l1RollingHashMessageNumber: 1n,
          l1RollingHash: generateRandomBytes(32),
        });

        const lastFinalizedBlockNumber = await lineaRollup.currentL2BlockNumber();
        const parentStateRootHash = await lineaRollup.stateRootHashes(lastFinalizedBlockNumber);
        finalizationData.parentStateRootHash = parentStateRootHash;

        const currentFinalizedShnarf = await lineaRollup.currentFinalizedShnarf();
        finalizationData.lastFinalizedShnarf = currentFinalizedShnarf;

        const proof = calldataAggregatedProof1To155.aggregatedProof;

        const finalizeCall = lineaRollup
          .connect(operator)
          .finalizeBlocksWithProof(proof, TEST_PUBLIC_VERIFIER_INDEX, finalizationData);

        await expectRevertWithCustomError(lineaRollup, finalizeCall, "L1RollingHashDoesNotExistOnL1", [
          finalizationData.l1RollingHashMessageNumber,
          finalizationData.l1RollingHash,
        ]);
      });

      it("Should revert if timestamps are not in sequence", async () => {
        const submissionDataBeforeFinalization = generateCallDataSubmission(0, 4);
        let index = 0;
        for (const data of submissionDataBeforeFinalization) {
          const parentAndExpectedShnarf = generateParentAndExpectedShnarfForIndex(index);
          await lineaRollup
            .connect(operator)
            .submitDataAsCalldata(data, parentAndExpectedShnarf.parentShnarf, parentAndExpectedShnarf.expectedShnarf, {
              gasLimit: 30_000_000,
            });
          index++;
        }

        const finalizationData = await generateFinalizationData({
          l1RollingHash: calculateRollingHash(HASH_ZERO, messageHash),
          l1RollingHashMessageNumber: 10n,
          lastFinalizedTimestamp: 1683325137n,
          finalBlockInData: BigInt(calldataAggregatedProof1To155.finalBlockNumber),
          parentStateRootHash: calldataAggregatedProof1To155.parentStateRootHash,
          finalTimestamp: BigInt(calldataAggregatedProof1To155.finalTimestamp),
          l2MerkleRoots: calldataAggregatedProof1To155.l2MerkleRoots,
          l2MerkleTreesDepth: BigInt(calldataAggregatedProof1To155.l2MerkleTreesDepth),
          l2MessagingBlocksOffsets: calldataAggregatedProof1To155.l2MessagingBlocksOffsets,
          aggregatedProof: calldataAggregatedProof1To155.aggregatedProof,
          shnarfData: generateParentShnarfData(index),
        });

        finalizationData.lastFinalizedShnarf = generateParentSubmissionDataForIndex(0).shnarf;

        await lineaRollup.setRollingHash(
          calldataAggregatedProof1To155.l1RollingHashMessageNumber,
          calldataAggregatedProof1To155.l1RollingHash,
        );

        finalizationData.lastFinalizedTimestamp = finalizationData.finalTimestamp + 1n;

        const expectedHashValue = generateKeccak256(
          ["uint256", "bytes32", "uint256"],
          [
            finalizationData.lastFinalizedL1RollingHashMessageNumber,
            finalizationData.lastFinalizedL1RollingHash,
            finalizationData.lastFinalizedTimestamp,
          ],
        );
        const actualHashValue = generateKeccak256(
          ["uint256", "bytes32", "uint256"],
          [
            finalizationData.lastFinalizedL1RollingHashMessageNumber,
            finalizationData.lastFinalizedL1RollingHash,
            1683325137n,
          ],
        );

        const finalizeCompressedCall = lineaRollup
          .connect(operator)
          .finalizeBlocksWithProof(
            calldataAggregatedProof1To155.aggregatedProof,
            TEST_PUBLIC_VERIFIER_INDEX,
            finalizationData,
          );

        await expectRevertWithCustomError(lineaRollup, finalizeCompressedCall, "FinalizationStateIncorrect", [
          expectedHashValue,
          actualHashValue,
        ]);
      });

      it("Should revert if finalizationData.finalTimestamp is greater than the block.timestamp", async () => {
        const submissionDataBeforeFinalization = generateCallDataSubmission(0, 4);
        let index = 0;
        for (const data of submissionDataBeforeFinalization) {
          const parentAndExpectedShnarf = generateParentAndExpectedShnarfForIndex(index);
          await lineaRollup
            .connect(operator)
            .submitDataAsCalldata(data, parentAndExpectedShnarf.parentShnarf, parentAndExpectedShnarf.expectedShnarf, {
              gasLimit: 30_000_000,
            });
          index++;
        }

        const finalizationData = await generateFinalizationData({
          l1RollingHash: calculateRollingHash(HASH_ZERO, messageHash),
          l1RollingHashMessageNumber: 10n,
          lastFinalizedTimestamp: 1683325137n,
          finalBlockInData: BigInt(calldataAggregatedProof1To155.finalBlockNumber),
          parentStateRootHash: calldataAggregatedProof1To155.parentStateRootHash,
          finalTimestamp: BigInt(new Date(new Date().setHours(new Date().getHours() + 2)).getTime()), // Set to 2 hours in the future
          l2MerkleRoots: calldataAggregatedProof1To155.l2MerkleRoots,
          l2MerkleTreesDepth: BigInt(calldataAggregatedProof1To155.l2MerkleTreesDepth),
          l2MessagingBlocksOffsets: calldataAggregatedProof1To155.l2MessagingBlocksOffsets,
          aggregatedProof: calldataAggregatedProof1To155.aggregatedProof,
          shnarfData: generateParentShnarfData(index),
        });

        finalizationData.lastFinalizedShnarf = generateParentSubmissionDataForIndex(0).shnarf;

        await lineaRollup.setRollingHash(
          calldataAggregatedProof1To155.l1RollingHashMessageNumber,
          calldataAggregatedProof1To155.l1RollingHash,
        );

        const finalizeCompressedCall = lineaRollup
          .connect(operator)
          .finalizeBlocksWithProof(
            calldataAggregatedProof1To155.aggregatedProof,
            TEST_PUBLIC_VERIFIER_INDEX,
            finalizationData,
          );

        await expectRevertWithCustomError(lineaRollup, finalizeCompressedCall, "FinalizationInTheFuture", [
          finalizationData.finalTimestamp,
          (await networkTime.latest()) + 1,
        ]);
      });

      it("Should revert if the parent datahash's fingerprint does not match", async () => {
        const submissionDataBeforeFinalization = generateCallDataSubmission(0, 4);
        let index = 0;
        for (const data of submissionDataBeforeFinalization) {
          const parentAndExpectedShnarf = generateParentAndExpectedShnarfForIndex(index);
          await lineaRollup
            .connect(operator)
            .submitDataAsCalldata(data, parentAndExpectedShnarf.parentShnarf, parentAndExpectedShnarf.expectedShnarf, {
              gasLimit: 30_000_000,
            });
          index++;
        }

        const finalizationData = await generateFinalizationData({
          l1RollingHash: calculateRollingHash(HASH_ZERO, messageHash),
          l1RollingHashMessageNumber: 10n,
          lastFinalizedTimestamp: 1683325137n,
          finalBlockInData: BigInt(calldataAggregatedProof1To155.finalBlockNumber),
          parentStateRootHash: calldataAggregatedProof1To155.parentStateRootHash,
          finalTimestamp: BigInt(calldataAggregatedProof1To155.finalTimestamp),
          l2MerkleRoots: calldataAggregatedProof1To155.l2MerkleRoots,
          l2MerkleTreesDepth: BigInt(calldataAggregatedProof1To155.l2MerkleTreesDepth),
          l2MessagingBlocksOffsets: calldataAggregatedProof1To155.l2MessagingBlocksOffsets,
          aggregatedProof: calldataAggregatedProof1To155.aggregatedProof,
          shnarfData: generateParentShnarfData(index),
        });

        finalizationData.lastFinalizedShnarf = generateParentSubmissionDataForIndex(0).shnarf;

        await lineaRollup.setRollingHash(
          calldataAggregatedProof1To155.l1RollingHashMessageNumber,
          calldataAggregatedProof1To155.l1RollingHash,
        );

        // Modify the shnarfData to create a mismatch
        finalizationData.shnarfData.parentShnarf = generateRandomBytes(32);

        const finalizeCompressedCall = lineaRollup
          .connect(operator)
          .finalizeBlocksWithProof(
            calldataAggregatedProof1To155.aggregatedProof,
            TEST_PUBLIC_VERIFIER_INDEX,
            finalizationData,
          );

        await expectRevertWithCustomError(
          lineaRollup,
          finalizeCompressedCall,
          "FinalBlockDoesNotMatchShnarfFinalBlock",
          [
            finalizationData.finalBlockInData,
            await lineaRollup.shnarfFinalBlockNumbers(finalizationData.shnarfData.parentShnarf),
          ],
        );
      });
    });

    describe("Without submission data", () => {
<<<<<<< HEAD
      it("Should revert with if the final block state equals the zero hash", async () => {
        const submissionDataBeforeFinalization = generateCallDataSubmission(0, 2);
        await lineaRollup
          .connect(operator)
          .submitDataAsCalldata(submissionDataBeforeFinalization[0], prevShnarf, expectedShnarf, {
            gasLimit: 30_000_000,
          });

        await lineaRollup
          .connect(operator)
          .submitDataAsCalldata(submissionDataBeforeFinalization[1], expectedShnarf, secondExpectedShnarf, {
            gasLimit: 30_000_000,
          });

        const finalizationData = await generateFinalizationData({
          l1RollingHash: calculateRollingHash(HASH_ZERO, messageHash),
          l1RollingHashMessageNumber: 10n,
          lastFinalizedTimestamp: 1683325137n,
        });

        finalizationData.shnarfData.finalStateRootHash = HASH_ZERO;

        const finalizeCall = lineaRollup.connect(securityCouncil).finalizeBlocksWithoutProof(finalizationData);

        await expectRevertWithCustomError(lineaRollup, finalizeCall, "FinalBlockStateEqualsZeroHash");
      });

      it("Should successfully finalize blocks and emit DataFinalized event", async () => {
        const submissionDataBeforeFinalization = generateCallDataSubmission(0, 2);
        await lineaRollup
          .connect(operator)
          .submitDataAsCalldata(submissionDataBeforeFinalization[0], prevShnarf, expectedShnarf, {
            gasLimit: 30_000_000,
          });

        await lineaRollup
          .connect(operator)
          .submitDataAsCalldata(submissionDataBeforeFinalization[1], expectedShnarf, secondExpectedShnarf, {
            gasLimit: 30_000_000,
          });

        const finalizationData = await generateFinalizationData({
          l1RollingHash: calculateRollingHash(HASH_ZERO, messageHash),
          l1RollingHashMessageNumber: 10n,
          lastFinalizedTimestamp: 1683325137n,
          finalBlockInData: BigInt(submissionDataBeforeFinalization[1].finalBlockInData),
          parentStateRootHash: parentStateRootHash,
          shnarfData: generateParentShnarfData(2),
        });

        const finalizeCompressedCall = lineaRollup
          .connect(securityCouncil)
          .finalizeBlocksWithoutProof(finalizationData);

        const eventArgs = [
          submissionDataBeforeFinalization[0].firstBlockInData,
          finalizationData.finalBlockInData,
          secondExpectedShnarf,
          finalizationData.parentStateRootHash,
          finalizationData.shnarfData.finalStateRootHash,
        ];

        await expectEvent(lineaRollup, finalizeCompressedCall, "DataFinalizedV3", eventArgs);
      });

      it("Should successfully finalize blocks and store the last state root hash, the final timestamp, the final block number", async () => {
        const submissionDataBeforeFinalization = generateCallDataSubmission(0, 2);

        await lineaRollup
          .connect(operator)
          .submitDataAsCalldata(submissionDataBeforeFinalization[0], prevShnarf, expectedShnarf, {
            gasLimit: 30_000_000,
          });

        await lineaRollup
          .connect(operator)
          .submitDataAsCalldata(submissionDataBeforeFinalization[1], expectedShnarf, secondExpectedShnarf, {
            gasLimit: 30_000_000,
          });
=======
      it("Should revert if the final block state equals the zero hash", async () => {
        const submissionDataBeforeFinalization = generateCallDataSubmission(0, 4);
        let index = 0;
        for (const data of submissionDataBeforeFinalization) {
          const parentAndExpectedShnarf = generateParentAndExpectedShnarfForIndex(index);
          await lineaRollup
            .connect(operator)
            .submitDataAsCalldata(data, parentAndExpectedShnarf.parentShnarf, parentAndExpectedShnarf.expectedShnarf, {
              gasLimit: 30_000_000,
            });
          index++;
        }
>>>>>>> d28e9bd2

        const finalizationData = await generateFinalizationData({
          l1RollingHash: calculateRollingHash(HASH_ZERO, messageHash),
          l1RollingHashMessageNumber: 10n,
          lastFinalizedTimestamp: 1683325137n,
          finalBlockInData: BigInt(calldataAggregatedProof1To155.finalBlockNumber),
          parentStateRootHash: calldataAggregatedProof1To155.parentStateRootHash,
          finalTimestamp: BigInt(calldataAggregatedProof1To155.finalTimestamp),
          l2MerkleRoots: calldataAggregatedProof1To155.l2MerkleRoots,
          l2MerkleTreesDepth: BigInt(calldataAggregatedProof1To155.l2MerkleTreesDepth),
          l2MessagingBlocksOffsets: calldataAggregatedProof1To155.l2MessagingBlocksOffsets,
          aggregatedProof: calldataAggregatedProof1To155.aggregatedProof,
          shnarfData: generateParentShnarfData(index),
        });

        finalizationData.lastFinalizedShnarf = generateParentSubmissionDataForIndex(0).shnarf;

        await lineaRollup.setRollingHash(
          calldataAggregatedProof1To155.l1RollingHashMessageNumber,
          calldataAggregatedProof1To155.l1RollingHash,
        );

        // Set the final state root hash to zero
        finalizationData.shnarfData.finalStateRootHash = HASH_ZERO;

        const finalizeCall = lineaRollup
          .connect(operator)
          .finalizeBlocksWithProof(
            calldataAggregatedProof1To155.aggregatedProof,
            TEST_PUBLIC_VERIFIER_INDEX,
            finalizationData,
          );

        await expectRevertWithCustomError(lineaRollup, finalizeCall, "FinalBlockStateEqualsZeroHash");
      });
    });
  });

  describe("Compressed data finalization with proof", () => {
    beforeEach(async () => {
      await lineaRollup.setLastFinalizedBlock(0);
    });

    it("Should revert if the caller does not have the OPERATOR_ROLE", async () => {
      const finalizationData = await generateFinalizationData();

      const finalizeCall = lineaRollup
        .connect(nonAuthorizedAccount)
        .finalizeBlocksWithProof(
          calldataAggregatedProof1To155.aggregatedProof,
          TEST_PUBLIC_VERIFIER_INDEX,
          finalizationData,
        );
      await expectRevertWithReason(finalizeCall, buildAccessErrorMessage(nonAuthorizedAccount, OPERATOR_ROLE));
    });

    it("Should revert if GENERAL_PAUSE_TYPE is enabled", async () => {
      const finalizationData = await generateFinalizationData();

      await lineaRollup.connect(securityCouncil).pauseByType(GENERAL_PAUSE_TYPE);

      const finalizeCall = lineaRollup
        .connect(operator)
        .finalizeBlocksWithProof(EMPTY_CALLDATA, TEST_PUBLIC_VERIFIER_INDEX, finalizationData);
      await expectRevertWithCustomError(lineaRollup, finalizeCall, "IsPaused", [GENERAL_PAUSE_TYPE]);
    });

    it("Should revert if FINALIZATION_PAUSE_TYPE is enabled", async () => {
      const finalizationData = await generateFinalizationData();

      await lineaRollup.connect(securityCouncil).pauseByType(FINALIZATION_PAUSE_TYPE);

      const finalizeCall = lineaRollup
        .connect(operator)
        .finalizeBlocksWithProof(EMPTY_CALLDATA, TEST_PUBLIC_VERIFIER_INDEX, finalizationData);
      await expectRevertWithCustomError(lineaRollup, finalizeCall, "IsPaused", [FINALIZATION_PAUSE_TYPE]);
    });

    it("Should revert if the proof is empty", async () => {
      const finalizationData = await generateFinalizationData();

      const finalizeCall = lineaRollup
        .connect(operator)
        .finalizeBlocksWithProof(EMPTY_CALLDATA, TEST_PUBLIC_VERIFIER_INDEX, finalizationData);
      await expectRevertWithCustomError(lineaRollup, finalizeCall, "ProofIsEmpty");
    });

    it("Should revert when finalization parentStateRootHash is different than last finalized state root hash", async () => {
      // Submit 4 sets of compressed data setting the correct shnarf in storage
      const submissionDataBeforeFinalization = generateCallDataSubmission(0, 4);

      let index = 0;
      for (const data of submissionDataBeforeFinalization) {
        const parentAndExpectedShnarf = generateParentAndExpectedShnarfForIndex(index);
        await lineaRollup
          .connect(operator)
          .submitDataAsCalldata(data, parentAndExpectedShnarf.parentShnarf, parentAndExpectedShnarf.expectedShnarf, {
            gasLimit: 30_000_000,
          });
        index++;
      }

      const finalizationData = await generateFinalizationData({
        lastFinalizedTimestamp: 1683325137n,
        parentStateRootHash: generateRandomBytes(32),
        aggregatedProof: calldataAggregatedProof1To155.aggregatedProof,
      });

      const finalizeCall = lineaRollup
        .connect(operator)
        .finalizeBlocksWithProof(
          calldataAggregatedProof1To155.aggregatedProof,
          TEST_PUBLIC_VERIFIER_INDEX,
          finalizationData,
          {
            gasLimit: 30_000_000,
          },
        );
      await expectRevertWithCustomError(lineaRollup, finalizeCall, "StartingRootHashDoesNotMatch");
    });

    it("Should successfully finalize with only previously submitted data", async () => {
      // Submit 4 sets of compressed data setting the correct shnarf in storage
      const submissionDataBeforeFinalization = generateCallDataSubmission(0, 4);
      let index = 0;
      for (const data of submissionDataBeforeFinalization) {
        const parentAndExpectedShnarf = generateParentAndExpectedShnarfForIndex(index);
        await lineaRollup
          .connect(operator)
          .submitDataAsCalldata(data, parentAndExpectedShnarf.parentShnarf, parentAndExpectedShnarf.expectedShnarf, {
            gasLimit: 30_000_000,
          });
        index++;
      }

      await expectSuccessfulFinalizeWithProof(
        calldataAggregatedProof1To155,
        index,
        fourthCompressedDataContent.finalStateRootHash,
        generateParentShnarfData,
      );
    });

    it("Should revert if last finalized shnarf is wrong", async () => {
      // Submit 4 sets of compressed data setting the correct shnarf in storage
      const submissionDataBeforeFinalization = generateCallDataSubmission(0, 4);

      let index = 0;
      for (const data of submissionDataBeforeFinalization) {
        const parentAndExpectedShnarf = generateParentAndExpectedShnarfForIndex(index);
        await lineaRollup
          .connect(operator)
          .submitDataAsCalldata(data, parentAndExpectedShnarf.parentShnarf, parentAndExpectedShnarf.expectedShnarf, {
            gasLimit: 30_000_000,
          });
        index++;
      }

      const finalizationData = await generateFinalizationData({
        l1RollingHash: calldataAggregatedProof1To155.l1RollingHash,
        l1RollingHashMessageNumber: BigInt(calldataAggregatedProof1To155.l1RollingHashMessageNumber),
        lastFinalizedTimestamp: BigInt(calldataAggregatedProof1To155.parentAggregationLastBlockTimestamp),
        finalBlockInData: BigInt(calldataAggregatedProof1To155.finalBlockNumber),
        parentStateRootHash: calldataAggregatedProof1To155.parentStateRootHash,
        finalTimestamp: BigInt(calldataAggregatedProof1To155.finalTimestamp),
        l2MerkleRoots: calldataAggregatedProof1To155.l2MerkleRoots,
        l2MerkleTreesDepth: BigInt(calldataAggregatedProof1To155.l2MerkleTreesDepth),
        l2MessagingBlocksOffsets: calldataAggregatedProof1To155.l2MessagingBlocksOffsets,
        aggregatedProof: calldataAggregatedProof1To155.aggregatedProof,
        lastFinalizedShnarf: generateRandomBytes(32),
      });

      await lineaRollup.setRollingHash(
        calldataAggregatedProof1To155.l1RollingHashMessageNumber,
        calldataAggregatedProof1To155.l1RollingHash,
      );

      const initialShnarf = await lineaRollup.currentFinalizedShnarf();

      const finalizeCall = lineaRollup
        .connect(operator)
        .finalizeBlocksWithProof(
          calldataAggregatedProof1To155.aggregatedProof,
          TEST_PUBLIC_VERIFIER_INDEX,
          finalizationData,
        );
      await expectRevertWithCustomError(lineaRollup, finalizeCall, "LastFinalizedShnarfWrong", [
        initialShnarf,
        finalizationData.lastFinalizedShnarf,
      ]);
    });

    it("Should revert when proofType is invalid", async () => {
      const submissionDataBeforeFinalization = generateCallDataSubmission(0, 4);
      let index = 0;
      for (const data of submissionDataBeforeFinalization) {
        const parentAndExpectedShnarf = generateParentAndExpectedShnarfForIndex(index);
        await lineaRollup
          .connect(operator)
          .submitDataAsCalldata(data, parentAndExpectedShnarf.parentShnarf, parentAndExpectedShnarf.expectedShnarf, {
            gasLimit: 30_000_000,
          });
        index++;
      }

      const finalizationData = await generateFinalizationData({
        l1RollingHash: calldataAggregatedProof1To155.l1RollingHash,
        l1RollingHashMessageNumber: BigInt(calldataAggregatedProof1To155.l1RollingHashMessageNumber),
        lastFinalizedTimestamp: BigInt(calldataAggregatedProof1To155.parentAggregationLastBlockTimestamp),
        finalBlockInData: BigInt(calldataAggregatedProof1To155.finalBlockNumber),
        parentStateRootHash: calldataAggregatedProof1To155.parentStateRootHash,
        finalTimestamp: BigInt(calldataAggregatedProof1To155.finalTimestamp),
        l2MerkleRoots: calldataAggregatedProof1To155.l2MerkleRoots,
        l2MerkleTreesDepth: BigInt(calldataAggregatedProof1To155.l2MerkleTreesDepth),
        l2MessagingBlocksOffsets: calldataAggregatedProof1To155.l2MessagingBlocksOffsets,
        aggregatedProof: calldataAggregatedProof1To155.aggregatedProof,
        shnarfData: generateParentShnarfData(index),
      });

      finalizationData.lastFinalizedShnarf = generateParentSubmissionDataForIndex(0).shnarf;

      await lineaRollup.setRollingHash(
        calldataAggregatedProof1To155.l1RollingHashMessageNumber,
        calldataAggregatedProof1To155.l1RollingHash,
      );

      const finalizeCall = lineaRollup
        .connect(operator)
        .finalizeBlocksWithProof(calldataAggregatedProof1To155.aggregatedProof, 99, finalizationData);
      await expectRevertWithCustomError(lineaRollup, finalizeCall, "InvalidProofType");
    });

    it("Should revert when using a proofType index that was removed", async () => {
      const submissionDataBeforeFinalization = generateCallDataSubmission(0, 4);
      let index = 0;
      for (const data of submissionDataBeforeFinalization) {
        const parentAndExpectedShnarf = generateParentAndExpectedShnarfForIndex(index);
        await lineaRollup
          .connect(operator)
          .submitDataAsCalldata(data, parentAndExpectedShnarf.parentShnarf, parentAndExpectedShnarf.expectedShnarf, {
            gasLimit: 30_000_000,
          });
        index++;
      }

      const finalizationData = await generateFinalizationData({
        l1RollingHash: calldataAggregatedProof1To155.l1RollingHash,
        l1RollingHashMessageNumber: BigInt(calldataAggregatedProof1To155.l1RollingHashMessageNumber),
        lastFinalizedTimestamp: BigInt(calldataAggregatedProof1To155.parentAggregationLastBlockTimestamp),
        finalBlockInData: BigInt(calldataAggregatedProof1To155.finalBlockNumber),
        parentStateRootHash: calldataAggregatedProof1To155.parentStateRootHash,
        finalTimestamp: BigInt(calldataAggregatedProof1To155.finalTimestamp),
        l2MerkleRoots: calldataAggregatedProof1To155.l2MerkleRoots,
        l2MerkleTreesDepth: BigInt(calldataAggregatedProof1To155.l2MerkleTreesDepth),
        l2MessagingBlocksOffsets: calldataAggregatedProof1To155.l2MessagingBlocksOffsets,
        aggregatedProof: calldataAggregatedProof1To155.aggregatedProof,
        shnarfData: generateParentShnarfData(index),
      });

      finalizationData.lastFinalizedShnarf = generateParentSubmissionDataForIndex(0).shnarf;

      await lineaRollup.setRollingHash(
        calldataAggregatedProof1To155.l1RollingHashMessageNumber,
        calldataAggregatedProof1To155.l1RollingHash,
      );

      // removing the verifier index
      await lineaRollup.connect(securityCouncil).unsetVerifierAddress(TEST_PUBLIC_VERIFIER_INDEX);

      const finalizeCall = lineaRollup
        .connect(operator)
        .finalizeBlocksWithProof(
          calldataAggregatedProof1To155.aggregatedProof,
          TEST_PUBLIC_VERIFIER_INDEX,
          finalizationData,
        );
      await expectRevertWithCustomError(lineaRollup, finalizeCall, "InvalidProofType");
    });

    it("Should fail when proof does not match", async () => {
      const submissionDataBeforeFinalization = generateCallDataSubmission(0, 4);
      let index = 0;
      for (const data of submissionDataBeforeFinalization) {
        const parentAndExpectedShnarf = generateParentAndExpectedShnarfForIndex(index);
        await lineaRollup
          .connect(operator)
          .submitDataAsCalldata(data, parentAndExpectedShnarf.parentShnarf, parentAndExpectedShnarf.expectedShnarf, {
            gasLimit: 30_000_000,
          });
        index++;
      }

      const finalizationData = await generateFinalizationData({
        l1RollingHash: calldataAggregatedProof1To155.l1RollingHash,
        l1RollingHashMessageNumber: BigInt(calldataAggregatedProof1To155.l1RollingHashMessageNumber),
        lastFinalizedTimestamp: BigInt(calldataAggregatedProof1To155.parentAggregationLastBlockTimestamp),
        finalBlockInData: BigInt(calldataAggregatedProof1To155.finalBlockNumber),
        parentStateRootHash: calldataAggregatedProof1To155.parentStateRootHash,
        finalTimestamp: BigInt(calldataAggregatedProof1To155.finalTimestamp),
        l2MerkleRoots: calldataAggregatedProof1To155.l2MerkleRoots,
        l2MerkleTreesDepth: BigInt(calldataAggregatedProof1To155.l2MerkleTreesDepth),
        l2MessagingBlocksOffsets: calldataAggregatedProof1To155.l2MessagingBlocksOffsets,
        aggregatedProof: calldataAggregatedProof1To155.aggregatedProof,
        shnarfData: generateParentShnarfData(index),
      });

      finalizationData.lastFinalizedShnarf = generateParentSubmissionDataForIndex(0).shnarf;

      await lineaRollup.setRollingHash(
        calldataAggregatedProof1To155.l1RollingHashMessageNumber,
        calldataAggregatedProof1To155.l1RollingHash,
      );

      //     aggregatedProof1To81.aggregatedProof, // wrong proof on purpose
      const finalizeCall = lineaRollup
        .connect(operator)
        .finalizeBlocksWithProof(aggregatedProof1To81.aggregatedProof, TEST_PUBLIC_VERIFIER_INDEX, finalizationData);
      await expectRevertWithCustomError(lineaRollup, finalizeCall, "InvalidProof");
    });

    it("Should fail if shnarf does not exist when finalizing", async () => {
      const submissionDataBeforeFinalization = generateCallDataSubmission(0, 4);
      let index = 0;
      for (const data of submissionDataBeforeFinalization) {
        const parentAndExpectedShnarf = generateParentAndExpectedShnarfForIndex(index);
        await lineaRollup
          .connect(operator)
          .submitDataAsCalldata(data, parentAndExpectedShnarf.parentShnarf, parentAndExpectedShnarf.expectedShnarf, {
            gasLimit: 30_000_000,
          });
        index++;
      }

      const finalizationData = await generateFinalizationData({
        l1RollingHash: calldataAggregatedProof1To155.l1RollingHash,
        l1RollingHashMessageNumber: BigInt(calldataAggregatedProof1To155.l1RollingHashMessageNumber),
        lastFinalizedTimestamp: BigInt(calldataAggregatedProof1To155.parentAggregationLastBlockTimestamp),
        finalBlockInData: BigInt(calldataAggregatedProof1To155.finalBlockNumber),
        parentStateRootHash: calldataAggregatedProof1To155.parentStateRootHash,
        finalTimestamp: BigInt(calldataAggregatedProof1To155.finalTimestamp),
        l2MerkleRoots: calldataAggregatedProof1To155.l2MerkleRoots,
        l2MerkleTreesDepth: BigInt(calldataAggregatedProof1To155.l2MerkleTreesDepth),
        l2MessagingBlocksOffsets: calldataAggregatedProof1To155.l2MessagingBlocksOffsets,
        aggregatedProof: calldataAggregatedProof1To155.aggregatedProof,
        shnarfData: generateParentShnarfData(1),
      });

      finalizationData.lastFinalizedShnarf = generateParentSubmissionDataForIndex(1).shnarf;

      await lineaRollup.setRollingHash(
        calldataAggregatedProof1To155.l1RollingHashMessageNumber,
        calldataAggregatedProof1To155.l1RollingHash,
      );

      const finalizeCall = lineaRollup
        .connect(operator)
        .finalizeBlocksWithProof(
          calldataAggregatedProof1To155.aggregatedProof,
          TEST_PUBLIC_VERIFIER_INDEX,
          finalizationData,
        );
      await expectRevertWithCustomError(lineaRollup, finalizeCall, "LastFinalizedShnarfWrong", [
        calldataAggregatedProof1To155.parentAggregationFinalShnarf,
        finalizationData.lastFinalizedShnarf,
      ]);
    });

    it("Should successfully finalize 1-81 and then 82-153 in two separate finalizations", async () => {
      const submissionDataBeforeFinalization = generateCallDataSubmissionMultipleProofs(0, 4);
      let index = 0;
      for (const data of submissionDataBeforeFinalization) {
        const parentAndExpectedShnarf = generateParentAndExpectedShnarfForMulitpleIndex(index);
        await lineaRollup
          .connect(operator)
          .submitDataAsCalldata(data, parentAndExpectedShnarf.parentShnarf, parentAndExpectedShnarf.expectedShnarf, {
            gasLimit: 30_000_000,
          });
        index++;
      }

      await expectSuccessfulFinalizeWithProof(
        aggregatedProof1To81,
        2,
        secondCompressedDataContent.finalStateRootHash,
        generateParentShnarfData,
        true,
      );

      await expectSuccessfulFinalizeWithProof(
        aggregatedProof82To153,
        4,
        fourthMultipleCompressedDataContent.finalStateRootHash,
        generateParentShnarfData,
        true,
        aggregatedProof1To81.l1RollingHash,
        BigInt(aggregatedProof1To81.l1RollingHashMessageNumber),
      );
    });
  });

  describe("Validate L2 computed rolling hash", () => {
    it("Should revert if l1 message number == 0 and l1 rolling hash is not empty", async () => {
      const l1MessageNumber = 0;
      const l1RollingHash = generateRandomBytes(32);

      await expectRevertWithCustomError(
        lineaRollup,
        lineaRollup.validateL2ComputedRollingHash(l1MessageNumber, l1RollingHash),
        "MissingMessageNumberForRollingHash",
        [l1RollingHash],
      );
    });

    it("Should revert if l1 message number != 0 and l1 rolling hash is empty", async () => {
      const l1MessageNumber = 1n;
      const l1RollingHash = HASH_ZERO;

      await expectRevertWithCustomError(
        lineaRollup,
        lineaRollup.validateL2ComputedRollingHash(l1MessageNumber, l1RollingHash),
        "MissingRollingHashForMessageNumber",
        [l1MessageNumber],
      );
    });

    it("Should revert if l1RollingHash does not exist on L1", async () => {
      const l1MessageNumber = 1n;
      const l1RollingHash = generateRandomBytes(32);

      await expectRevertWithCustomError(
        lineaRollup,
        lineaRollup.validateL2ComputedRollingHash(l1MessageNumber, l1RollingHash),
        "L1RollingHashDoesNotExistOnL1",
        [l1MessageNumber, l1RollingHash],
      );
    });

    it("Should succeed if l1 message number == 0 and l1 rolling hash is empty", async () => {
      const l1MessageNumber = 0;
      const l1RollingHash = HASH_ZERO;
      await expect(lineaRollup.validateL2ComputedRollingHash(l1MessageNumber, l1RollingHash)).to.not.be.reverted;
    });

    it("Should succeed if l1 message number != 0, l1 rolling hash is not empty and exists on L1", async () => {
      const l1MessageNumber = 1n;
      const messageHash = generateRandomBytes(32);

      await lineaRollup.addRollingHash(l1MessageNumber, messageHash);

      const l1RollingHash = calculateRollingHash(HASH_ZERO, messageHash);

      await expect(lineaRollup.validateL2ComputedRollingHash(l1MessageNumber, l1RollingHash)).to.not.be.reverted;
    });
  });

  describe("Calculate Y value for Compressed Data", () => {
    it("Should successfully calculate y", async () => {
      const compressedDataBytes = ethers.decodeBase64(compressedData);

      expect(await lineaRollup.calculateY(compressedDataBytes, expectedX, { gasLimit: 30_000_000 })).to.equal(
        expectedY,
      );
    });

    it("Should revert if first byte is no zero", async () => {
      const compressedDataBytes = encodeData(
        ["bytes32", "bytes32", "bytes32"],
        [generateRandomBytes(32), HASH_WITHOUT_ZERO_FIRST_BYTE, generateRandomBytes(32)],
      );

      await expectRevertWithCustomError(
        lineaRollup,
        lineaRollup.calculateY(compressedDataBytes, expectedX, { gasLimit: 30_000_000 }),
        "FirstByteIsNotZero",
      );
    });

    it("Should revert if bytes length is not a multiple of 32", async () => {
      const compressedDataBytes = generateRandomBytes(56);

      await expectRevertWithCustomError(
        lineaRollup,
        lineaRollup.calculateY(compressedDataBytes, expectedX, { gasLimit: 30_000_000 }),
        "BytesLengthNotMultipleOf32",
      );
    });
  });

  async function sendBlobTransaction(startIndex: number, finalIndex: number, isMultiple: boolean = false) {
    const operatorHDSigner = getWalletForIndex(2);
    const lineaRollupAddress = await lineaRollup.getAddress();

    const {
      blobDataSubmission: blobSubmission,
      compressedBlobs: compressedBlobs,
      parentShnarf: parentShnarf,
      finalShnarf: finalShnarf,
    } = generateBlobDataSubmission(startIndex, finalIndex, isMultiple);

    const encodedCall = lineaRollup.interface.encodeFunctionData("submitBlobs", [
      blobSubmission,
      parentShnarf,
      finalShnarf,
    ]);

    const { maxFeePerGas, maxPriorityFeePerGas } = await ethers.provider.getFeeData();
    const nonce = await operatorHDSigner.getNonce();

    const transaction = Transaction.from({
      data: encodedCall,
      maxPriorityFeePerGas: maxPriorityFeePerGas!,
      maxFeePerGas: maxFeePerGas!,
      to: lineaRollupAddress,
      chainId: (await ethers.provider.getNetwork()).chainId,
      type: 3,
      nonce: nonce,
      value: 0,
      gasLimit: 5_000_000,
      kzg,
      maxFeePerBlobGas: 1n,
      blobs: compressedBlobs,
    });

    const signedTx = await operatorHDSigner.signTransaction(transaction);
    const txResponse = await ethers.provider.broadcastTransaction(signedTx);

    const receipt = await ethers.provider.getTransactionReceipt(txResponse.hash);

    const expectedEventArgs = [
      blobSubmission[0].submissionData.firstBlockInData,
      blobSubmission[blobSubmission.length - 1].submissionData.finalBlockInData,
      parentShnarf,
      finalShnarf,
    ];

    expectEventDirectFromReceiptData(lineaRollup as BaseContract, receipt!, "DataSubmittedV3", expectedEventArgs);
  }

  async function expectSuccessfulFinalizeWithProof(
    // eslint-disable-next-line @typescript-eslint/no-explicit-any
    proofData: any,
    blobParentShnarfIndex: number,
    finalStateRootHash: string,
    shnarfDataGenerator: ShnarfDataGenerator,
    isMultiple: boolean = false,
    lastFinalizedRollingHash: string = HASH_ZERO,
    lastFinalizedMessageNumber: bigint = 0n,
  ) {
    const finalizationData = await generateFinalizationData({
      l1RollingHash: proofData.l1RollingHash,
      l1RollingHashMessageNumber: BigInt(proofData.l1RollingHashMessageNumber),
      lastFinalizedTimestamp: BigInt(proofData.parentAggregationLastBlockTimestamp),
      finalBlockInData: BigInt(proofData.finalBlockNumber),
      parentStateRootHash: proofData.parentStateRootHash,
      finalTimestamp: BigInt(proofData.finalTimestamp),
      l2MerkleRoots: proofData.l2MerkleRoots,
      l2MerkleTreesDepth: BigInt(proofData.l2MerkleTreesDepth),
      l2MessagingBlocksOffsets: proofData.l2MessagingBlocksOffsets,
      aggregatedProof: proofData.aggregatedProof,
      shnarfData: shnarfDataGenerator(blobParentShnarfIndex, isMultiple),
    });
    finalizationData.lastFinalizedL1RollingHash = lastFinalizedRollingHash;
    finalizationData.lastFinalizedL1RollingHashMessageNumber = lastFinalizedMessageNumber;

    finalizationData.lastFinalizedShnarf = proofData.parentAggregationFinalShnarf;

    await lineaRollup.setRollingHash(proofData.l1RollingHashMessageNumber, proofData.l1RollingHash);

    const finalizeCompressedCall = lineaRollup
      .connect(operator)
      .finalizeBlocksWithProof(proofData.aggregatedProof, TEST_PUBLIC_VERIFIER_INDEX, finalizationData);

    const eventArgs = [
      BigInt(proofData.lastFinalizedBlockNumber) + 1n,
      finalizationData.finalBlockInData,
      proofData.finalShnarf,
      finalizationData.parentStateRootHash,
      finalStateRootHash,
    ];

    await expectEvent(lineaRollup, finalizeCompressedCall, "DataFinalizedV3", eventArgs);

    const [expectedFinalStateRootHash, lastFinalizedBlockNumber, lastFinalizedState] = await Promise.all([
      lineaRollup.stateRootHashes(finalizationData.finalBlockInData),
      lineaRollup.currentL2BlockNumber(),
      lineaRollup.currentFinalizedState(),
    ]);

    expect(expectedFinalStateRootHash).to.equal(finalizationData.shnarfData.finalStateRootHash);
    expect(lastFinalizedBlockNumber).to.equal(finalizationData.finalBlockInData);
    expect(lastFinalizedState).to.equal(
      generateKeccak256(
        ["uint256", "bytes32", "uint256"],
        [finalizationData.l1RollingHashMessageNumber, finalizationData.l1RollingHash, finalizationData.finalTimestamp],
      ),
    );
  }

  describe("LineaRollup Upgradeable Tests", () => {
    async function deployLineaRollupFixture() {
      const PlonkVerifierFactory = await ethers.getContractFactory("TestPlonkVerifierForDataAggregation");
      const plonkVerifier = await PlonkVerifierFactory.deploy();
      await plonkVerifier.waitForDeployment();

      verifier = await plonkVerifier.getAddress();

      const lineaRollup = (await deployUpgradableFromFactory(
        "contracts/test-contracts/LineaRollupFlattened.sol:LineaRollupFlattened",
        [
          parentStateRootHash,
          0,
          verifier,
          securityCouncil.address,
          [operator.address],
          ONE_DAY_IN_SECONDS,
          INITIAL_WITHDRAW_LIMIT,
          1683325137n,
        ],
        {
          initializer: "initialize(bytes32,uint256,address,address,address[],uint256,uint256,uint256)",
          unsafeAllow: ["constructor"],
        },
      )) as unknown as TestLineaRollup;

      return lineaRollup;
    }

    beforeEach(async () => {
      lineaRollup = await loadFixture(deployLineaRollupFixture);
    });

    it("Should deploy and upgrade the LineaRollup contract", async () => {
      expect(await lineaRollup.currentL2BlockNumber()).to.equal(0);

      // Deploy new implementation
      const NewLineaRollupFactory = await ethers.getContractFactory("contracts/LineaRollup.sol:LineaRollup");
      const newLineaRollup = await upgrades.upgradeProxy(lineaRollup, NewLineaRollupFactory);

      await newLineaRollup.reinitializePauseTypesAndPermissions(
        [
          { addressWithRole: securityCouncil.address, role: DEFAULT_ADMIN_ROLE },
          { addressWithRole: securityCouncil.address, role: VERIFIER_SETTER_ROLE },
        ],
        pauseTypeRoles,
        unpauseTypeRoles,
        multiCallAddress,
      );

      expect(await newLineaRollup.currentL2BlockNumber()).to.equal(0);
    });

    it("Should revert with ZeroAddressNotAllowed when addressWithRole is zero address in reinitializePauseTypesAndPermissions", async () => {
      // Deploy new implementation
      const NewLineaRollupFactory = await ethers.getContractFactory("contracts/LineaRollup.sol:LineaRollup");
      const newLineaRollup = await upgrades.upgradeProxy(lineaRollup, NewLineaRollupFactory);

      const roleAddresses = [
        { addressWithRole: ZeroAddress, role: DEFAULT_ADMIN_ROLE },
        { addressWithRole: securityCouncil.address, role: VERIFIER_SETTER_ROLE },
        { addressWithRole: operator.address, role: OPERATOR_ROLE },
      ];

      await expectRevertWithCustomError(
        newLineaRollup,
        newLineaRollup.reinitializePauseTypesAndPermissions(
          roleAddresses,
          pauseTypeRoles,
          unpauseTypeRoles,
          multiCallAddress,
        ),
        "ZeroAddressNotAllowed",
      );
    });
  });
});<|MERGE_RESOLUTION|>--- conflicted
+++ resolved
@@ -1343,7 +1343,7 @@
     });
   });
 
-  describe("Blocks finalization without proof", () => {
+  describe("Blocks finalization with proof", () => {
     const messageHash = generateRandomBytes(32);
 
     beforeEach(async () => {
@@ -1624,87 +1624,6 @@
     });
 
     describe("Without submission data", () => {
-<<<<<<< HEAD
-      it("Should revert with if the final block state equals the zero hash", async () => {
-        const submissionDataBeforeFinalization = generateCallDataSubmission(0, 2);
-        await lineaRollup
-          .connect(operator)
-          .submitDataAsCalldata(submissionDataBeforeFinalization[0], prevShnarf, expectedShnarf, {
-            gasLimit: 30_000_000,
-          });
-
-        await lineaRollup
-          .connect(operator)
-          .submitDataAsCalldata(submissionDataBeforeFinalization[1], expectedShnarf, secondExpectedShnarf, {
-            gasLimit: 30_000_000,
-          });
-
-        const finalizationData = await generateFinalizationData({
-          l1RollingHash: calculateRollingHash(HASH_ZERO, messageHash),
-          l1RollingHashMessageNumber: 10n,
-          lastFinalizedTimestamp: 1683325137n,
-        });
-
-        finalizationData.shnarfData.finalStateRootHash = HASH_ZERO;
-
-        const finalizeCall = lineaRollup.connect(securityCouncil).finalizeBlocksWithoutProof(finalizationData);
-
-        await expectRevertWithCustomError(lineaRollup, finalizeCall, "FinalBlockStateEqualsZeroHash");
-      });
-
-      it("Should successfully finalize blocks and emit DataFinalized event", async () => {
-        const submissionDataBeforeFinalization = generateCallDataSubmission(0, 2);
-        await lineaRollup
-          .connect(operator)
-          .submitDataAsCalldata(submissionDataBeforeFinalization[0], prevShnarf, expectedShnarf, {
-            gasLimit: 30_000_000,
-          });
-
-        await lineaRollup
-          .connect(operator)
-          .submitDataAsCalldata(submissionDataBeforeFinalization[1], expectedShnarf, secondExpectedShnarf, {
-            gasLimit: 30_000_000,
-          });
-
-        const finalizationData = await generateFinalizationData({
-          l1RollingHash: calculateRollingHash(HASH_ZERO, messageHash),
-          l1RollingHashMessageNumber: 10n,
-          lastFinalizedTimestamp: 1683325137n,
-          finalBlockInData: BigInt(submissionDataBeforeFinalization[1].finalBlockInData),
-          parentStateRootHash: parentStateRootHash,
-          shnarfData: generateParentShnarfData(2),
-        });
-
-        const finalizeCompressedCall = lineaRollup
-          .connect(securityCouncil)
-          .finalizeBlocksWithoutProof(finalizationData);
-
-        const eventArgs = [
-          submissionDataBeforeFinalization[0].firstBlockInData,
-          finalizationData.finalBlockInData,
-          secondExpectedShnarf,
-          finalizationData.parentStateRootHash,
-          finalizationData.shnarfData.finalStateRootHash,
-        ];
-
-        await expectEvent(lineaRollup, finalizeCompressedCall, "DataFinalizedV3", eventArgs);
-      });
-
-      it("Should successfully finalize blocks and store the last state root hash, the final timestamp, the final block number", async () => {
-        const submissionDataBeforeFinalization = generateCallDataSubmission(0, 2);
-
-        await lineaRollup
-          .connect(operator)
-          .submitDataAsCalldata(submissionDataBeforeFinalization[0], prevShnarf, expectedShnarf, {
-            gasLimit: 30_000_000,
-          });
-
-        await lineaRollup
-          .connect(operator)
-          .submitDataAsCalldata(submissionDataBeforeFinalization[1], expectedShnarf, secondExpectedShnarf, {
-            gasLimit: 30_000_000,
-          });
-=======
       it("Should revert if the final block state equals the zero hash", async () => {
         const submissionDataBeforeFinalization = generateCallDataSubmission(0, 4);
         let index = 0;
@@ -1717,7 +1636,6 @@
             });
           index++;
         }
->>>>>>> d28e9bd2
 
         const finalizationData = await generateFinalizationData({
           l1RollingHash: calculateRollingHash(HASH_ZERO, messageHash),
