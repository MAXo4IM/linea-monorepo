package net.consensys.linea.jsonrpc.client

import com.fasterxml.jackson.databind.JsonNode
import com.fasterxml.jackson.databind.node.JsonNodeType
import com.github.michaelbull.result.Ok
import com.github.michaelbull.result.Result
import com.github.michaelbull.result.getOrThrow
import com.github.michaelbull.result.map
import io.vertx.core.Future
import io.vertx.core.json.JsonArray
import io.vertx.core.json.JsonObject
import net.consensys.linea.jsonrpc.JsonRpcErrorResponse
import net.consensys.linea.jsonrpc.JsonRpcRequest
import net.consensys.linea.jsonrpc.JsonRpcSuccessResponse
import tech.pegasys.teku.infrastructure.async.SafeFuture

fun toPrimitiveOrJacksonJsonNode(value: Any?): Any? = value

@Suppress("UNCHECKED_CAST")
fun toPrimitiveOrVertxJson(value: Any?): Any? {
  if (value == null) {
    return null
  }
  return when (value) {
    is String -> value
    is Number -> value
    is Boolean -> value
    is JsonNode -> {
      when (value.nodeType) {
        JsonNodeType.STRING, JsonNodeType.NUMBER, JsonNodeType.BOOLEAN, JsonNodeType.NULL ->
          value
            .toPrimitiveOrJsonNode()

        JsonNodeType.OBJECT -> JsonObject(objectMapper.convertValue(value, Map::class.java) as Map<String, Any?>)
        JsonNodeType.ARRAY -> JsonArray(objectMapper.convertValue(value, List::class.java) as List<Any?>)
        else -> throw IllegalArgumentException("Unsupported JsonNodeType: ${value.nodeType}")
      }
    }

    else -> throw IllegalArgumentException("Unsupported type: ${value::class.java}")
  }
}

interface JsonRpcClient {
  fun makeRequest(
    request: JsonRpcRequest,
<<<<<<< HEAD
    resultMapper: (Any?) -> Any? = ::toPrimitiveOrVertxJson
=======
    resultMapper: (Any?) -> Any? = ::toPrimitiveOrVertxJson // to keep backward compatibility
>>>>>>> 62438cb7
  ): Future<Result<JsonRpcSuccessResponse, JsonRpcErrorResponse>>
}

fun isResultOk(result: Result<Any?, Any?>): Boolean = result is Ok

interface JsonRpcClientWithRetries : JsonRpcClient {
  fun makeRequest(
    request: JsonRpcRequest,
<<<<<<< HEAD
    resultMapper: (Any?) -> Any? = ::toPrimitiveOrVertxJson,
=======
    resultMapper: (Any?) -> Any? = ::toPrimitiveOrVertxJson, // to keep backward compatibility
>>>>>>> 62438cb7
    stopRetriesPredicate: (result: Result<JsonRpcSuccessResponse, JsonRpcErrorResponse>) -> Boolean = ::isResultOk
  ): Future<Result<JsonRpcSuccessResponse, JsonRpcErrorResponse>>
}

fun <T> Future<
  Result<
    JsonRpcSuccessResponse,
    JsonRpcErrorResponse
    >
  >.unfoldResult(resultMapper: (Any?) -> T): Future<T> {
  return this.map { result ->
    result
      .map(resultMapper)
      .getOrThrow { it.error.asException() }
  }
}

fun <T> SafeFuture<
  Result<
    JsonRpcSuccessResponse,
    JsonRpcErrorResponse
    >
  >.unfoldResult(resultMapper: (Any?) -> T): SafeFuture<T> {
  return this.thenApply { result ->
    result
      .map(resultMapper)
      .getOrThrow { it.error.asException() }
  }
}<|MERGE_RESOLUTION|>--- conflicted
+++ resolved
@@ -4,15 +4,12 @@
 import com.fasterxml.jackson.databind.node.JsonNodeType
 import com.github.michaelbull.result.Ok
 import com.github.michaelbull.result.Result
-import com.github.michaelbull.result.getOrThrow
-import com.github.michaelbull.result.map
 import io.vertx.core.Future
 import io.vertx.core.json.JsonArray
 import io.vertx.core.json.JsonObject
 import net.consensys.linea.jsonrpc.JsonRpcErrorResponse
 import net.consensys.linea.jsonrpc.JsonRpcRequest
 import net.consensys.linea.jsonrpc.JsonRpcSuccessResponse
-import tech.pegasys.teku.infrastructure.async.SafeFuture
 
 fun toPrimitiveOrJacksonJsonNode(value: Any?): Any? = value
 
@@ -44,11 +41,7 @@
 interface JsonRpcClient {
   fun makeRequest(
     request: JsonRpcRequest,
-<<<<<<< HEAD
-    resultMapper: (Any?) -> Any? = ::toPrimitiveOrVertxJson
-=======
     resultMapper: (Any?) -> Any? = ::toPrimitiveOrVertxJson // to keep backward compatibility
->>>>>>> 62438cb7
   ): Future<Result<JsonRpcSuccessResponse, JsonRpcErrorResponse>>
 }
 
@@ -57,37 +50,7 @@
 interface JsonRpcClientWithRetries : JsonRpcClient {
   fun makeRequest(
     request: JsonRpcRequest,
-<<<<<<< HEAD
-    resultMapper: (Any?) -> Any? = ::toPrimitiveOrVertxJson,
-=======
     resultMapper: (Any?) -> Any? = ::toPrimitiveOrVertxJson, // to keep backward compatibility
->>>>>>> 62438cb7
     stopRetriesPredicate: (result: Result<JsonRpcSuccessResponse, JsonRpcErrorResponse>) -> Boolean = ::isResultOk
   ): Future<Result<JsonRpcSuccessResponse, JsonRpcErrorResponse>>
-}
-
-fun <T> Future<
-  Result<
-    JsonRpcSuccessResponse,
-    JsonRpcErrorResponse
-    >
-  >.unfoldResult(resultMapper: (Any?) -> T): Future<T> {
-  return this.map { result ->
-    result
-      .map(resultMapper)
-      .getOrThrow { it.error.asException() }
-  }
-}
-
-fun <T> SafeFuture<
-  Result<
-    JsonRpcSuccessResponse,
-    JsonRpcErrorResponse
-    >
-  >.unfoldResult(resultMapper: (Any?) -> T): SafeFuture<T> {
-  return this.thenApply { result ->
-    result
-      .map(resultMapper)
-      .getOrThrow { it.error.asException() }
-  }
 }